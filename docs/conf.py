# Configuration file for the Sphinx documentation builder.
#
# This file only contains a selection of the most common options. For a full
# list see the documentation:
# https://www.sphinx-doc.org/en/master/usage/configuration.html

# -- Path setup --------------------------------------------------------------
import sys
from datetime import datetime
from importlib.metadata import metadata
from pathlib import Path

HERE = Path(__file__).parent
sys.path.insert(0, str(HERE / "extensions"))

<<<<<<< HEAD
print("oooo")  # noqa[T201]
=======
print("oooo")
>>>>>>> 848273c4


# -- Project information -----------------------------------------------------
info = metadata("napari-spatialdata")
project_name = info["Name"]
author = info["Author"]
copyright = f"{datetime.now():%Y}, {author}."
version = info["Version"]
repository_url = f"https://github.com/scverse/{project_name}"

# The full version, including alpha/beta/rc tags
release = info["Version"]

bibtex_bibfiles = ["references.bib"]
templates_path = ["_templates"]
nitpicky = True  # Warn about broken links
needs_sphinx = "4.0"

html_context = {
    "display_github": True,  # Integrate GitHub
    "github_user": "scverse",  # Username
    "github_repo": project_name,  # Repo name
    "github_version": "main",  # Version
    "conf_py_path": "/docs/",  # Path in the checkout to the docs root
}

# -- General configuration ---------------------------------------------------

# Add any Sphinx extension module names here, as strings.
# They can be extensions coming with Sphinx (named 'sphinx.ext.*') or your custom ones.
extensions = [
    "myst_nb",
    "sphinx_copybutton",
    "sphinx.ext.autodoc",
    "sphinx.ext.intersphinx",
    "sphinx.ext.autosummary",
    "sphinx.ext.napoleon",
    "sphinxcontrib.bibtex",
    "sphinx.ext.mathjax",
    "sphinx_autodoc_typehints",
    "sphinx_qt_documentation",
    "scanpydoc",
    "IPython.sphinxext.ipython_console_highlighting",
    *[p.stem for p in (HERE / "extensions").glob("*.py")],
]

autosummary_generate = True
autodoc_member_order = "groupwise"
autodoc_show_inheritance = False
default_role = "literal"
napoleon_google_docstring = False
napoleon_numpy_docstring = True
napoleon_include_init_with_doc = False
napoleon_use_rtype = True  # having a separate entry generally helps readability
napoleon_use_param = True
myst_heading_anchors = 3  # create anchors for h1-h3
myst_enable_extensions = [
    "amsmath",
    "colon_fence",
    "deflist",
    "dollarmath",
    "html_image",
    "html_admonition",
]
myst_url_schemes = ("http", "https", "mailto")
nb_output_stderr = "remove"
nb_execution_mode = "off"
nb_merge_streams = True
typehints_defaults = "braces"

source_suffix = {
    ".rst": "restructuredtext",
    ".ipynb": "myst-nb",
    ".myst": "myst-nb",
}

intersphinx_mapping = {
    "anndata": ("https://anndata.readthedocs.io/en/stable/", None),
    "numpy": ("https://numpy.org/doc/stable/", None),
    "geopandas": ("https://geopandas.org/en/stable/", None),
    "xarray": ("https://docs.xarray.dev/en/stable/", None),
    "datatree": ("https://datatree.readthedocs.io/en/latest/", None),
    "dask": ("https://docs.dask.org/en/latest/", None),
    "napari": ("https://napari.org/stable/", None),
    "spatialdata": ("https://scverse-spatialdata.readthedocs.io/en/latest/", None),
}

# List of patterns, relative to source directory, that match files and
# directories to ignore when looking for source files.
# This pattern also affects html_static_path and html_extra_path.
exclude_patterns = ["_build", "Thumbs.db", ".DS_Store", "**.ipynb_checkpoints"]


# -- Options for HTML output -------------------------------------------------

# The theme to use for HTML and HTML Help pages.  See the documentation for
# a list of builtin themes.
#
html_theme = "sphinx_book_theme"
html_static_path = ["_static"]
html_title = project_name

html_theme_options = {
    "repository_url": repository_url,
    "use_repository_button": True,
}

pygments_style = "default"

nitpick_ignore = [
    ("py:data", "typing.Any"),
    ("py:data", "typing.Union"),
    ("py:class", "NDArrayA"),
    # ("py:class", "self"),
    # ("py:obj", "napari_spatialdata.QtAdataScatterWidget.setTabOrder"),
    # ("py:obj", "napari_spatialdata.QtAdataViewWidget.insertAction"),
    # ("py:obj", "napari_spatialdata.QtAdataViewWidget.scroll"),
    # ("py:obj", "napari_spatialdata.QtAdataViewWidget.setTabOrder"),
    # ("py:class", "napari_spatialdata._model.ImageModel"),
    # ("py:obj", "napari_spatialdata.QtAdataScatterWidget.scroll"),
    # ("py:obj", "napari_spatialdata.QtAdataScatterWidget.insertAction"),
    # If building the documentation fails because of a missing link that is outside your control,
    # you can add an exception to this list.
    # ("py:class", "igraph.Graph"),
]

qt_documentation = "PyQt5"

suppress_warnings = [
    "myst.header",  # https://github.com/executablebooks/MyST-Parser/issues/262
]


def setup(app):
    """App setup hook."""
    app.add_config_value(
        "recommonmark_config",
        {
            "auto_toc_tree_section": "Contents",
            "enable_auto_toc_tree": True,
            "enable_math": True,
            "enable_inline_math": False,
            "enable_eval_rst": True,
        },
        True,
    )<|MERGE_RESOLUTION|>--- conflicted
+++ resolved
@@ -13,11 +13,7 @@
 HERE = Path(__file__).parent
 sys.path.insert(0, str(HERE / "extensions"))
 
-<<<<<<< HEAD
-print("oooo")  # noqa[T201]
-=======
-print("oooo")
->>>>>>> 848273c4
+print("oooo")  # noqa: T201
 
 
 # -- Project information -----------------------------------------------------
