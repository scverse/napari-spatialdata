from typing import Any

import numpy as np
import pytest
from napari.utils.events import EventedList
from napari_spatialdata._sdata_widgets import SdataWidget
from napari_spatialdata._view import QtAdataViewWidget
from napari_spatialdata.utils._test_utils import click_list_widget_item, get_center_pos_listitem
from spatialdata.datasets import blobs
from spatialdata.transformations import Affine, set_transformation


@pytest.mark.parametrize("widget", [QtAdataViewWidget])
@pytest.mark.parametrize("n_channels", [3, 5])
def test_channel_slider_images_bug_282(qtbot, make_napari_viewer: any, widget: Any, n_channels: int):
    # https://github.com/scverse/napari-spatialdata/issues/282
    channels = [f"channel_{i}" for i in range(n_channels)]
    sdata_blobs = blobs(c_coords=channels)
    viewer = make_napari_viewer()
    sdata_widget = SdataWidget(viewer, EventedList([sdata_blobs]))

    viewer.window.add_dock_widget(sdata_widget, name="SpatialData")
    sdata_widget.viewer_model.add_sdata_image(sdata_blobs, "blobs_image", "global", False)

    # this connects the slider to the viewer (done in __init__)
    _ = widget(viewer)

    # check if the slider is present
    start, stop, step = viewer.dims.range[0]
    assert start == 0
    assert step == 1

    # simulate position change of the slider
    viewer.dims.set_current_step(0, 0)
    qtbot.wait(50)  # wait for a short time to simulate user interaction
    viewer.dims.set_current_step(0, 1)
    qtbot.wait(50)  # wait for a short time to simulate user interaction

    viewer.close()


<<<<<<< HEAD
@pytest.mark.parametrize("multiscale", [True, False])
@pytest.mark.parametrize("widget", [QtAdataViewWidget])
def test_channel_slider_images_bug_302(qtbot, make_napari_viewer: any, widget: Any, multiscale: bool):
    # https://github.com/scverse/napari-spatialdata/issues/302
    channels = [f"channel_{i}" for i in range(3)]
    sdata_blobs = blobs(c_coords=channels)

    # set a transformation to the single-scale and multi-scale images
    element_name = "blobs_image" if not multiscale else "blobs_multiscale_image"
    affine = Affine(np.array([[10, 20, 30], [40, 50, 60], [0, 0, 1]]), input_axes=("x", "y"), output_axes=("x", "y"))
    set_transformation(sdata_blobs[element_name], transformation=affine, to_coordinate_system="global")

=======
@pytest.mark.parametrize("widget", [QtAdataViewWidget])
@pytest.mark.parametrize("column", ["genes", "instance_id"])
def test_plot_dataframe_annotation_on_points(qtbot, make_napari_viewer: any, widget: Any, column: str):
    sdata_blobs = blobs()
>>>>>>> 33fd676c
    viewer = make_napari_viewer()
    sdata_widget = SdataWidget(viewer, EventedList([sdata_blobs]))

    viewer.window.add_dock_widget(sdata_widget, name="SpatialData")
<<<<<<< HEAD
    sdata_widget.viewer_model.add_sdata_image(sdata_blobs, element_name, "global", False)

    # this connects the slider to the viewer (done in __init__)
    _ = widget(viewer)

    # check if the slider is present
    start, stop, step = viewer.dims.range[0]
    assert start == 0
    assert step == 1

    # simulate position change of the slider
    viewer.dims.set_current_step(0, 0)
    qtbot.wait(50)  # wait for a short time to simulate user interaction
    viewer.dims.set_current_step(0, 1)
    qtbot.wait(50)  # wait for a short time to simulate user interaction

=======

    # init the adata view widget
    widget = widget(viewer)

    sdata_widget.viewer_model.add_sdata_points(sdata_blobs, "blobs_points", "global", False)

    # plot dataframe annotations on the points
    center_pos = get_center_pos_listitem(widget.dataframe_columns_widget, "instance_id")
    # TODO: the double click doesn't trigger the signal, so below we are calling _onAction directly (looking at a
    #  screenshot of the qtbot, the interface shows to be correctly clicked)
    click_list_widget_item(
        qtbot,
        widget=widget.dataframe_columns_widget,
        position=center_pos,
        wait_signal="currentItemChanged",
        click="double",
    )
    widget.dataframe_columns_widget._onAction([column])
>>>>>>> 33fd676c
    viewer.close()<|MERGE_RESOLUTION|>--- conflicted
+++ resolved
@@ -39,47 +39,14 @@
     viewer.close()
 
 
-<<<<<<< HEAD
-@pytest.mark.parametrize("multiscale", [True, False])
-@pytest.mark.parametrize("widget", [QtAdataViewWidget])
-def test_channel_slider_images_bug_302(qtbot, make_napari_viewer: any, widget: Any, multiscale: bool):
-    # https://github.com/scverse/napari-spatialdata/issues/302
-    channels = [f"channel_{i}" for i in range(3)]
-    sdata_blobs = blobs(c_coords=channels)
-
-    # set a transformation to the single-scale and multi-scale images
-    element_name = "blobs_image" if not multiscale else "blobs_multiscale_image"
-    affine = Affine(np.array([[10, 20, 30], [40, 50, 60], [0, 0, 1]]), input_axes=("x", "y"), output_axes=("x", "y"))
-    set_transformation(sdata_blobs[element_name], transformation=affine, to_coordinate_system="global")
-
-=======
 @pytest.mark.parametrize("widget", [QtAdataViewWidget])
 @pytest.mark.parametrize("column", ["genes", "instance_id"])
 def test_plot_dataframe_annotation_on_points(qtbot, make_napari_viewer: any, widget: Any, column: str):
     sdata_blobs = blobs()
->>>>>>> 33fd676c
     viewer = make_napari_viewer()
     sdata_widget = SdataWidget(viewer, EventedList([sdata_blobs]))
 
     viewer.window.add_dock_widget(sdata_widget, name="SpatialData")
-<<<<<<< HEAD
-    sdata_widget.viewer_model.add_sdata_image(sdata_blobs, element_name, "global", False)
-
-    # this connects the slider to the viewer (done in __init__)
-    _ = widget(viewer)
-
-    # check if the slider is present
-    start, stop, step = viewer.dims.range[0]
-    assert start == 0
-    assert step == 1
-
-    # simulate position change of the slider
-    viewer.dims.set_current_step(0, 0)
-    qtbot.wait(50)  # wait for a short time to simulate user interaction
-    viewer.dims.set_current_step(0, 1)
-    qtbot.wait(50)  # wait for a short time to simulate user interaction
-
-=======
 
     # init the adata view widget
     widget = widget(viewer)
@@ -98,5 +65,39 @@
         click="double",
     )
     widget.dataframe_columns_widget._onAction([column])
->>>>>>> 33fd676c
+    viewer.close()
+
+
+@pytest.mark.parametrize("multiscale", [True, False])
+@pytest.mark.parametrize("widget", [QtAdataViewWidget])
+def test_channel_slider_images_bug_302(qtbot, make_napari_viewer: any, widget: Any, multiscale: bool):
+    # https://github.com/scverse/napari-spatialdata/issues/302
+    channels = [f"channel_{i}" for i in range(3)]
+    sdata_blobs = blobs(c_coords=channels)
+
+    # set a transformation to the single-scale and multi-scale images
+    element_name = "blobs_image" if not multiscale else "blobs_multiscale_image"
+    affine = Affine(np.array([[10, 20, 30], [40, 50, 60], [0, 0, 1]]), input_axes=("x", "y"), output_axes=("x", "y"))
+    set_transformation(sdata_blobs[element_name], transformation=affine, to_coordinate_system="global")
+
+    viewer = make_napari_viewer()
+    sdata_widget = SdataWidget(viewer, EventedList([sdata_blobs]))
+
+    viewer.window.add_dock_widget(sdata_widget, name="SpatialData")
+    sdata_widget.viewer_model.add_sdata_image(sdata_blobs, element_name, "global", False)
+
+    # this connects the slider to the viewer (done in __init__)
+    _ = widget(viewer)
+
+    # check if the slider is present
+    start, stop, step = viewer.dims.range[0]
+    assert start == 0
+    assert step == 1
+
+    # simulate position change of the slider
+    viewer.dims.set_current_step(0, 0)
+    qtbot.wait(50)  # wait for a short time to simulate user interaction
+    viewer.dims.set_current_step(0, 1)
+    qtbot.wait(50)  # wait for a short time to simulate user interaction
+
     viewer.close()