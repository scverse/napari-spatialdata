--- conflicted
+++ resolved
@@ -1,16 +1,12 @@
-<<<<<<< HEAD
 import platform
 import sys
+from collections.abc import Callable
 from importlib.metadata import version
-from typing import Callable
 
 import pytest
 from napari import Viewer
-from napari_spatialdata._interactive import Interactive
 from packaging.version import parse as parse_version
 from pytestqt.qtbot import QtBot
-=======
->>>>>>> 802b8129
 from spatialdata import SpatialData
 from spatialdata.models import Image2DModel
 
@@ -63,16 +59,6 @@
     i._viewer.close()
 
 
-<<<<<<< HEAD
-@pytest.mark.skipif(ARM_PROBLEM, reason="Test will segfault on ARM with numpy < 2")
-@pytest.mark.use_thread_loader
-def test_load_data_in_thread(make_napari_viewer: Callable[[], Viewer], sdata_blobs: SpatialData, qtbot: QtBot) -> None:
-    viewer = make_napari_viewer()
-    i = Interactive(sdata=sdata_blobs, headless=True)
-    with qtbot.waitSignal(i._sdata_widget.worker_thread.finished):
-        i.add_element(element="blobs_image", element_coordinate_system="global")
-    assert "blobs_image" in viewer.layers
-=======
 class TestInteractive(PlotTester, metaclass=PlotTesterMeta):
     def test_get_layer_existing(self, sdata_blobs: SpatialData):
         i = Interactive(sdata=sdata_blobs, headless=True)
@@ -100,4 +86,13 @@
         i.add_text_to_polygons(layer_name="blobs_polygons", text_annotations=text_annotations)
         assert polygon_layer.text is not None, "Text annotations were not added to the polygon layer"
         i._viewer.close()
->>>>>>> 802b8129
+
+
+@pytest.mark.skipif(ARM_PROBLEM, reason="Test will segfault on ARM with numpy < 2")
+@pytest.mark.use_thread_loader
+def test_load_data_in_thread(make_napari_viewer: Callable[[], Viewer], sdata_blobs: SpatialData, qtbot: QtBot) -> None:
+    viewer = make_napari_viewer()
+    i = Interactive(sdata=sdata_blobs, headless=True)
+    with qtbot.waitSignal(i._sdata_widget.worker_thread.finished):
+        i.add_element(element="blobs_image", element_coordinate_system="global")
+    assert "blobs_image" in viewer.layers