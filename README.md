--- conflicted
+++ resolved
@@ -26,18 +26,8 @@
 
 You can install `napari-spatialdata` via [pip]:
 
-<<<<<<< HEAD
     pip install napari-spatialdata
 
-=======
-    pip install git+https://github.com/scverse/napari-spatialdata
-
-You can also install by cloning the repo directly:
-
-    git clone https://github.com/scverse/napari-spatialdata
-    cd napari-spatialdata
-    pip install -e .
->>>>>>> a09d5b1f
 
 ## Development Version
 
