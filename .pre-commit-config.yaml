fail_fast: false
default_language_version:
  python: python3
default_stages:
  - commit
  - push
minimum_pre_commit_version: 2.9.3
repos:
  - repo: https://github.com/pre-commit/mirrors-mypy
<<<<<<< HEAD
    rev: v0.982
    hooks:
      - id: mypy
        additional_dependencies: [numpy==1.22.0]
        exclude: src.napari_spatialdata._utils_from_scanpy.py
  - repo: https://github.com/psf/black
    rev: 22.10.0
=======
    rev: v0.991
    hooks:
      - id: mypy
        additional_dependencies: [numpy>=1.23]
        exclude: docs
  - repo: https://github.com/psf/black
    rev: 22.12.0
>>>>>>> f092bcf2
    hooks:
      - id: black
        additional_dependencies: [toml]
  - repo: https://github.com/PyCQA/isort
    rev: 5.10.1
    hooks:
      - id: isort
        additional_dependencies: [toml]
        args: [--order-by-type]
  - repo: https://github.com/asottile/yesqa
    rev: v1.4.0
    hooks:
      - id: yesqa
        additional_dependencies:
          [
            flake8-tidy-imports,
            flake8-docstrings,
            flake8-rst-docstrings,
            flake8-comprehensions,
            flake8-bugbear,
            flake8-blind-except,
            flake8-builtins,
            flake8-pytest-style,
            flake8-string-format,
          ]
  - repo: https://github.com/pre-commit/mirrors-prettier
<<<<<<< HEAD
    rev: v3.0.0-alpha.2
=======
    rev: v3.0.0-alpha.4
>>>>>>> f092bcf2
    hooks:
      - id: prettier
  - repo: https://github.com/pre-commit/pre-commit-hooks
    rev: v4.4.0
    hooks:
      - id: detect-private-key
      - id: check-merge-conflict
      - id: check-ast
      - id: check-symlinks
      - id: check-added-large-files
      - id: check-executables-have-shebangs
      - id: fix-encoding-pragma
        args: [--remove]
      - id: end-of-file-fixer
      - id: mixed-line-ending
        args: [--fix=lf]
      - id: trailing-whitespace
        exclude: ^.bumpversion.cfg$
      - id: name-tests-test
        args: [--django]
      - id: check-case-conflict
      - id: check-docstring-first
      - id: check-yaml
      - id: check-toml
      - id: requirements-txt-fixer
  - repo: https://github.com/PyCQA/autoflake
<<<<<<< HEAD
    rev: v1.7.6
=======
    rev: v2.0.0
>>>>>>> f092bcf2
    hooks:
      - id: autoflake
        args:
          [
            --in-place,
            --remove-all-unused-imports,
            --remove-unused-variable,
            --ignore-init-module-imports,
          ]
  - repo: https://github.com/pycqa/flake8.git
    rev: 6.0.0
    hooks:
      - id: flake8
        additional_dependencies:
          [
            flake8-tidy-imports,
            flake8-docstrings,
            flake8-rst-docstrings,
            flake8-comprehensions,
            flake8-bugbear,
            flake8-blind-except,
            flake8-builtins,
            flake8-pytest-style,
            flake8-string-format,
          ]
  - repo: https://github.com/asottile/blacken-docs
    rev: v1.12.1
    hooks:
      - id: blacken-docs
        additional_dependencies: [black==20.8b1]
  - repo: https://github.com/asottile/pyupgrade
<<<<<<< HEAD
    rev: v3.1.0
=======
    rev: v3.3.1
>>>>>>> f092bcf2
    hooks:
      - id: pyupgrade
        args: [--py3-plus, --py38-plus, --keep-runtime-typing]
  - repo: https://github.com/pre-commit/pygrep-hooks
    rev: v1.9.0
    hooks:
      - id: python-no-eval
      - id: python-use-type-annotations
      - id: python-check-blanket-noqa
      - id: rst-backticks
      - id: rst-directive-colons
      - id: rst-inline-touching-normal
  - repo: https://github.com/PyCQA/doc8
    rev: v1.0.0
    hooks:
      - id: doc8<|MERGE_RESOLUTION|>--- conflicted
+++ resolved
@@ -7,15 +7,6 @@
 minimum_pre_commit_version: 2.9.3
 repos:
   - repo: https://github.com/pre-commit/mirrors-mypy
-<<<<<<< HEAD
-    rev: v0.982
-    hooks:
-      - id: mypy
-        additional_dependencies: [numpy==1.22.0]
-        exclude: src.napari_spatialdata._utils_from_scanpy.py
-  - repo: https://github.com/psf/black
-    rev: 22.10.0
-=======
     rev: v0.991
     hooks:
       - id: mypy
@@ -23,7 +14,6 @@
         exclude: docs
   - repo: https://github.com/psf/black
     rev: 22.12.0
->>>>>>> f092bcf2
     hooks:
       - id: black
         additional_dependencies: [toml]
@@ -50,11 +40,7 @@
             flake8-string-format,
           ]
   - repo: https://github.com/pre-commit/mirrors-prettier
-<<<<<<< HEAD
-    rev: v3.0.0-alpha.2
-=======
     rev: v3.0.0-alpha.4
->>>>>>> f092bcf2
     hooks:
       - id: prettier
   - repo: https://github.com/pre-commit/pre-commit-hooks
@@ -81,11 +67,7 @@
       - id: check-toml
       - id: requirements-txt-fixer
   - repo: https://github.com/PyCQA/autoflake
-<<<<<<< HEAD
-    rev: v1.7.6
-=======
     rev: v2.0.0
->>>>>>> f092bcf2
     hooks:
       - id: autoflake
         args:
@@ -117,11 +99,7 @@
       - id: blacken-docs
         additional_dependencies: [black==20.8b1]
   - repo: https://github.com/asottile/pyupgrade
-<<<<<<< HEAD
-    rev: v3.1.0
-=======
     rev: v3.3.1
->>>>>>> f092bcf2
     hooks:
       - id: pyupgrade
         args: [--py3-plus, --py38-plus, --keep-runtime-typing]
