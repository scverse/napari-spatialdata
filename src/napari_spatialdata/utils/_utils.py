--- conflicted
+++ resolved
@@ -372,28 +372,17 @@
     return elements, name_to_add
 
 
-<<<<<<< HEAD
 def _get_init_metadata_adata(sdata: SpatialData, table_name: str, element_name: str) -> None | AnnData:
-=======
-def _get_init_metadata_adata(sdata: SpatialData, key: str) -> None | AnnData:
->>>>>>> f8ba4f8c
     """
     Retrieve AnnData to be used in layer metadata.
 
     Get the AnnData table in the SpatialData object based on table_name.
     """
-<<<<<<< HEAD
     if not table_name:
         return None
     table = sdata[table_name]
     adata = table[table.obs[table.uns["spatialdata_attrs"]["region_key"]] == element_name]
-=======
-    tables = _get_element_annotators(sdata, key)
-    if len(tables) == 0:
-        return None
-    table = next(iter(tables))
-    adata = sdata[table][sdata[table].obs[sdata[table].uns["spatialdata_attrs"]["region_key"]] == key]
->>>>>>> f8ba4f8c
+
     if adata.shape[0] == 0:
         return None
     return adata
