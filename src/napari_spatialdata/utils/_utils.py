from __future__ import annotations

from collections import Counter
from contextlib import contextmanager
from functools import wraps
from random import randint
from typing import TYPE_CHECKING, Any, Callable, Generator, Iterable, Optional, Sequence, Union

import numpy as np
import packaging.version
import pandas as pd
from anndata import AnnData
from dask.dataframe import DataFrame as DaskDataFrame
from datatree import DataTree
from geopandas import GeoDataFrame
from loguru import logger
from matplotlib.colors import is_color_like, to_rgb
from napari import __version__
from napari.layers import Layer
from numba import njit, prange
from pandas.api.types import CategoricalDtype, infer_dtype
from pandas.core.dtypes.common import (
    is_bool_dtype,
    is_integer_dtype,
    is_numeric_dtype,
    is_object_dtype,
    is_string_dtype,
)
from qtpy.QtCore import QObject
from scipy.sparse import issparse, spmatrix
from scipy.spatial import KDTree
from spatialdata import SpatialData, get_extent, join_spatialelement_table
from spatialdata.models import SpatialElement, get_axes_names
from spatialdata.transformations import get_transformation
from xarray import DataArray

from napari_spatialdata.constants._pkg_constants import Key
from napari_spatialdata.utils._categoricals_utils import (
    add_colors_for_categorical_sample_annotation,
)

if TYPE_CHECKING:
    from napari import Viewer
    from napari.utils.events import EventedList
    from qtpy.QtWidgets import QListWidgetItem

    from napari_spatialdata._sdata_widgets import CoordinateSystemWidget, ElementWidget

try:
    from numpy.typing import NDArray

    NDArrayA = NDArray[Any]
except (ImportError, TypeError):
    NDArray = np.ndarray  # type: ignore[misc]
    NDArrayA = np.ndarray  # type: ignore[misc]


Vector_name_t = tuple[Optional[Union[pd.Series, NDArrayA]], Optional[str]]


def _ensure_dense_vector(fn: Callable[..., Vector_name_t]) -> Callable[..., Vector_name_t]:
    @wraps(fn)
    def decorator(self: Any, *args: Any, **kwargs: Any) -> Vector_name_t:
        normalize = kwargs.pop("normalize", False)
        res, fmt = fn(self, *args, **kwargs)
        if res is None:
            return None, None

        if isinstance(res, pd.Series):
            if isinstance(res.dtype, pd.CategoricalDtype):
                return res, fmt
            if is_string_dtype(res) or is_object_dtype(res) or is_bool_dtype(res):
                return res.astype("category"), fmt
            if is_integer_dtype(res):
                unique = res.unique()
                n_uniq = len(unique)
                if n_uniq <= 2 and (set(unique) & {0, 1}):
                    return res.astype(bool).astype("category"), fmt
                if len(unique) <= len(res) // 100:
                    return res.astype("category"), fmt
            elif not is_numeric_dtype(res):
                raise TypeError(f"Unable to process `pandas.Series` of type `{infer_dtype(res)}`.")
            res = res.to_numpy()
        elif issparse(res):
            if TYPE_CHECKING:
                assert isinstance(res, spmatrix)
            res = res.toarray()
        elif not isinstance(res, (np.ndarray, Sequence)):
            raise TypeError(f"Unable to process result of type `{type(res).__name__}`.")

        res = np.atleast_1d(np.squeeze(res))
        if res.ndim != 1:
            raise ValueError(f"Expected 1-dimensional array, found `{res.ndim}`.")

        return (_min_max_norm(res) if normalize else res), fmt

    return decorator


def _get_palette(
    adata: AnnData,
    key: str,
    palette: str | None = None,
    vec: pd.Series | None = None,
) -> dict[Any, Any]:
    if key not in adata.obs:
        raise KeyError("Missing key!")  # TODO: Improve error message

    return dict(zip(adata.obs[key].cat.categories, [to_rgb(i) for i in adata.uns[Key.uns.colors(key)]]))


def _set_palette(
    adata: AnnData,
    key: str,
    palette: str | None = None,
    vec: pd.Series | None = None,
) -> dict[Any, Any]:
    if vec is not None and not isinstance(vec.dtype, CategoricalDtype):
        raise TypeError(f"Expected a `categorical` type, found `{infer_dtype(vec)}`.")

    add_colors_for_categorical_sample_annotation(
        adata,
        key=key,
        vec=vec,
        force_update_colors=palette is not None,
        palette=palette,  # type: ignore[arg-type]
    )
    vec = vec if vec is not None else adata.obs[key]
    #
    return dict(zip(vec.cat.categories, [to_rgb(i) for i in adata.uns[Key.uns.colors(key)]]))


def _get_categorical(
    adata: AnnData,
    key: str,
    vec: pd.Series | None = None,
    palette: str | None = None,
    colordict: pd.Series | dict[Any, Any] | None = None,
) -> NDArrayA:
    categorical = vec if vec is not None else adata.obs[key]
    if not isinstance(colordict, dict):
        col_dict = _set_palette(adata, key, palette, colordict)
    else:
        col_dict = colordict
        for cat in colordict:
            if cat not in categorical.cat.categories:
                raise ValueError(
                    f"The key `{cat}` in the given dictionary is not an existing category in anndata[`{key}`]."
                )
            elif not is_color_like(colordict[cat]):  # noqa: RET506
                raise ValueError(f"`{colordict[cat]}` is not an acceptable color.")

    logger.debug(f"KEY: {key}")
    return np.array([col_dict[v] for v in categorical])


def _position_cluster_labels(coords: NDArrayA, clusters: pd.Series) -> dict[str, NDArrayA]:
    if clusters is not None and not isinstance(clusters.dtype, pd.CategoricalDtype):
        raise TypeError(f"Expected `clusters` to be `categorical`, found `{infer_dtype(clusters)}`.")
    coords = coords[:, 1:]
    df = pd.DataFrame(coords)
    df["clusters"] = clusters.values
    df = df.groupby("clusters", observed=True)[[0, 1]].apply(lambda g: list(np.median(g.values, axis=0)))
    df = pd.DataFrame(list(df), index=df.index).dropna()
    kdtree = KDTree(coords)
    clusters = np.full(len(coords), fill_value="", dtype=object)
    # index consists of the categories that need not be string
    clusters[kdtree.query(df.values)[1]] = df.index.astype(str)
    return {"clusters": clusters}


def _min_max_norm(vec: spmatrix | NDArrayA) -> NDArrayA:
    if issparse(vec):
        if TYPE_CHECKING:
            assert isinstance(vec, spmatrix)
        vec = vec.toarray().squeeze()
    vec = np.asarray(vec, dtype=np.float64)
    if vec.ndim != 1:
        raise ValueError(f"Expected `1` dimension, found `{vec.ndim}`.")

    maxx, minn = np.nanmax(vec), np.nanmin(vec)

    return (  # type: ignore[no-any-return]
        np.ones_like(vec) if np.isclose(minn, maxx) else ((vec - minn) / (maxx - minn))
    )


def _transform_coordinates(data: list[Any], f: Callable[..., Any]) -> list[Any]:
    return [[f(xy) for xy in sublist] for sublist in data]


def _get_transform(element: SpatialElement, coordinate_system_name: str | None = None) -> None | NDArrayA:
    if not isinstance(element, (DataArray, DataTree, DaskDataFrame, GeoDataFrame)):
        raise RuntimeError("Cannot get transform for {type(element)}")

    transformations = get_transformation(element, get_all=True)
    cs = transformations.keys().__iter__().__next__() if coordinate_system_name is None else coordinate_system_name
    ct = transformations.get(cs)
    if ct:
        return ct.to_affine_matrix(input_axes=("y", "x"), output_axes=("y", "x"))  # type: ignore
    return None


@njit(cache=True, fastmath=True)
def _point_inside_triangles(triangles: NDArrayA) -> np.bool_:
    # modified from napari
    AB = triangles[:, 1, :] - triangles[:, 0, :]
    AC = triangles[:, 2, :] - triangles[:, 0, :]
    BC = triangles[:, 2, :] - triangles[:, 1, :]

    s_AB = -AB[:, 0] * triangles[:, 0, 1] + AB[:, 1] * triangles[:, 0, 0] >= 0
    s_AC = -AC[:, 0] * triangles[:, 0, 1] + AC[:, 1] * triangles[:, 0, 0] >= 0
    s_BC = -BC[:, 0] * triangles[:, 1, 1] + BC[:, 1] * triangles[:, 1, 0] >= 0

    return np.any((s_AB != s_AC) & (s_AB == s_BC))


@njit(parallel=True)
def _points_inside_triangles(points: NDArrayA, triangles: NDArrayA) -> NDArrayA:
    out = np.empty(
        len(
            points,
        ),
        dtype=np.bool_,
    )
    for i in prange(len(out)):
        out[i] = _point_inside_triangles(triangles - points[i])

    return out


def _adjust_channels_order(element: DataArray | DataTree) -> tuple[DataArray, bool]:
    """Swap the axes to y, x, c and check if an image supports rgb(a) visualization.

    Checks whether c dim is present in the axes and if so, transposes the dimensions to have c last.
    If the dimension of c is 3 or 4, it is assumed that the image is suitable for rgb(a) visualization.

    Parameters
    ----------
    element: DataArray | DataTree
        Element in sdata.images

    Returns
    -------
    new_raster: DataArray
        The image in shape of (c, y, x)
    rgb: bool
        Flag indicating suitability for rgb(a) visualization.
    """
    axes = get_axes_names(element)

    if "c" in axes:
        assert axes.index("c") == 0
<<<<<<< HEAD
        if isinstance(element, SpatialImage):
            c_coords = element.coords.indexes["c"]
        elif isinstance(element, MultiscaleSpatialImage):
            c_coords = element["scale0"].coords.indexes["c"]
=======
        if isinstance(element, DataArray):
            n_channels = element.shape[0]
        elif isinstance(element, DataTree):
            v = element["scale0"].values()
            assert len(v) == 1
            n_channels = v.__iter__().__next__().shape[0]
>>>>>>> 39768254
        else:
            raise TypeError(f"Unsupported type for images or labels: {type(element)}")
    else:
        c_coords = []

    if len(c_coords) != 0 and set(c_coords) - {"r", "g", "b"} <= {"a"}:
        rgb = True
        new_raster = element.transpose("y", "x", "c").reindex(c=["r", "g", "b", "a"][: len(c_coords)])
    else:
        rgb = False
        new_raster = element

    if isinstance(new_raster, DataTree):
        list_of_xdata = []
        for k in new_raster:
            v = new_raster[k].values()
            assert len(v) == 1
            xdata = v.__iter__().__next__()
            list_of_xdata.append(xdata)
        new_raster = list_of_xdata

    return new_raster, rgb


def _get_sdata_key(sdata: EventedList, elements: dict[str, dict[str, str | int]], key: str) -> tuple[SpatialData, bool]:
    """
    Get the index of SpatialData object and key of SpatialElement.

    Parameters
    ----------
    sdata: EventedList
        EventedList containing the SpatialData objects currently associated with the viewer.
    elements: dict[str, dict[str, str | int]]
        Dictionary from elements widget containing the keyname as keys and a dictionary with the type of element, index
        of the SpatialData object and the original name in the SpatialData object.
    key: str
        The name of the item in the element widget.

    Returns
    -------
    tuple[SpatialData, bool]
        The SpatialData object which contains the element and a boolean indicating whether the element has duplicate
        name with other elements in other SpatialData objects.
    """
    sdata_index = elements[key]["sdata_index"]
    multi = False
    if key != elements[key]["original_name"]:
        multi = True

    return sdata[sdata_index], multi


def get_duplicate_element_names(sdata_ls: EventedList) -> tuple[list[str], list[str]]:
    """
    Get duplicate element names of a list of SpatialData objects.

    Parameters
    ----------
    sdata_ls: EventedList[SpatialData]
        Evented list of SpatialData objects

    Returns
    -------
    tuple[list[str], list[str]]
        The duplicate element names and the full list of element names
    """
    element_names = [element_name for sdata in sdata_ls for _, element_name, _ in sdata._gen_elements()]
    return [element for element, count in Counter(element_names).items() if count > 1], element_names


def get_elements_meta_mapping(
    sdatas: EventedList,
    coordinate_system_name: QListWidgetItem | Iterable[str],
    duplicate_element_names: list[str],
    key: None | str = None,
) -> tuple[dict[str, dict[str, str | int]], None | str]:
    """
    Get an element to metadata mapping and optionally retrieve the layer name to be added.

    Elements are mapped to their metadata. The element_names dictionary keys are adjusted if duplicate element names
    exist within the SpatialData objects. Optionally, the layer name to add can be retrieved for a particular element
    if added with Interactive.add_element.

    Parameters
    ----------
    sdatas: EventedList
        Napari EventedList containing the SpatialData objects
    coordinate_system_name: str
        The coordinate system to filter on.
    duplicate_element_names:
        A list of elements with duplicate names in the SpatialData objects in sdatas.
    key: None | str
        The element name of the element to be added as layer.

    Returns
    -------
    elements: dict[str, dict[str, str | int]]
        The element name to metadata mapping.
    name_to_add: None | str
        The name of the layer to add.
    """
    elements = {}
    name_to_add = None
    for index, sdata in enumerate(sdatas):
        for element_type, element_name, _ in sdata.filter_by_coordinate_system(coordinate_system_name)._gen_elements():
            elements_metadata = {
                "element_type": element_type,
                "sdata_index": index,
                "original_name": element_name,
            }
            name = element_name if element_name not in duplicate_element_names else element_name + f"_{index}"
            if key and element_name == key:
                name_to_add = name
            elements[name] = elements_metadata
    return elements, name_to_add


def _get_init_metadata_adata(sdata: SpatialData, table_name: str, element_name: str) -> None | AnnData:
    """
    Retrieve AnnData to be used in layer metadata.

    Get the AnnData table in the SpatialData object based on table_name and return a table with only those rows that
    annotate the element. For this a left join is performed.
    """
    if not table_name:
        return None
    _, adata = join_spatialelement_table(
        sdata=sdata, spatial_element_names=element_name, table_name=table_name, how="left", match_rows="left"
    )

    if adata.shape[0] == 0:
        return None
    return adata


def get_itemindex_by_text(
    list_widget: CoordinateSystemWidget | ElementWidget, item_text: str
) -> None | QListWidgetItem:
    """
    Get the item in a listwidget based on its text.

    Parameters
    ----------
    list_widget
        Either the coordinate system widget or the element widget from which to get the
        list item.
    item_text
        The text of the item for which to get the corresponding list item.

    Returns
    -------
    widget_item
        The retrieved list item.
    """
    widget_item = None
    for index in range(list_widget.count()):
        widget_item_text = list_widget.item(index).text()
        if widget_item_text == item_text:
            widget_item = list_widget.item(index)
    return widget_item


def _get_init_table_list(layer: Layer) -> Sequence[str | None] | None:
    """
    Get the table names annotating the SpatialElement upon creating the napari layer.

    Parameters
    ----------
    layer
        The napari layer.

    Return
    ------
    The list of table names annotating the SpatialElement if any.
    """
    table_names: Sequence[str | None] | None
    if table_names := layer.metadata.get("table_names"):
        return table_names  # type: ignore[no-any-return]
    return None


def _calc_default_radii(viewer: Viewer, sdata: SpatialData, selected_cs: str) -> int:
    w_win, h_win = viewer.window.geometry()[-2:]
    extent = get_extent(sdata, coordinate_system=selected_cs, exact=False)
    w_data = extent["x"][1] - extent["x"][0]
    h_data = extent["y"][1] - extent["y"][0]
    fit_w = w_data / w_win * h_win <= h_data
    fit_h = h_data / h_win * w_win <= w_data
    assert fit_w or fit_h
    points_size_in_pixels = 5
    if fit_h:
        return int(points_size_in_pixels / w_win * w_data)
    return int(points_size_in_pixels / h_win * h_data)


def generate_random_color_hex() -> str:
    """Generate a random hex color with max alpha."""
    return f"#{randint(0, 255):02x}{randint(0, 255):02x}{randint(0, 255):02x}ff"


def _get_ellipses_from_circles(yx: NDArrayA, radii: NDArrayA) -> NDArrayA:
    """Convert circles to ellipses.

    Parameters
    ----------
    yx
        Centroids of the circles.
    radii
        Radii of the circles.

    Returns
    -------
    NDArrayA
        Ellipses.
    """
    ndim = yx.shape[1]
    assert ndim == 2
    r = np.stack([radii] * ndim, axis=1)
    lower_left = yx - r
    upper_right = yx + r
    r[:, 0] = -r[:, 0]
    lower_right = yx - r
    upper_left = yx + r
    ellipses = np.stack([lower_left, lower_right, upper_right, upper_left], axis=1)
    assert isinstance(ellipses, np.ndarray)
    return ellipses


def get_napari_version() -> packaging.version.Version:
    return packaging.version.parse(__version__)


@contextmanager
def block_signals(widget: QObject) -> Generator[None, None, None]:
    try:
        widget.blockSignals(True)
        yield
    finally:
        widget.blockSignals(False)<|MERGE_RESOLUTION|>--- conflicted
+++ resolved
@@ -251,19 +251,11 @@
 
     if "c" in axes:
         assert axes.index("c") == 0
-<<<<<<< HEAD
-        if isinstance(element, SpatialImage):
+
+        if isinstance(element, DataArray):
             c_coords = element.coords.indexes["c"]
-        elif isinstance(element, MultiscaleSpatialImage):
+        elif isinstance(element, DataTree):
             c_coords = element["scale0"].coords.indexes["c"]
-=======
-        if isinstance(element, DataArray):
-            n_channels = element.shape[0]
-        elif isinstance(element, DataTree):
-            v = element["scale0"].values()
-            assert len(v) == 1
-            n_channels = v.__iter__().__next__().shape[0]
->>>>>>> 39768254
         else:
             raise TypeError(f"Unsupported type for images or labels: {type(element)}")
     else:
