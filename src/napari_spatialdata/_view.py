--- conflicted
+++ resolved
@@ -244,7 +244,6 @@
         # if layer is not None and "adata" in layer.metadata:
         self.model.adata = layer.metadata["adata"]
 
-<<<<<<< HEAD
         if self.model.adata.shape == (0, 0):
             return
 
@@ -253,9 +252,6 @@
                 self.model.adata.obsm[Key.obsm.spatial][:, ::-1][:, :2], 0, values=0, axis=1
             )
 
-=======
-        self.model.coordinates = np.insert(self.model.adata.obsm[Key.obsm.spatial][:, ::-1][:, :2], 0, values=0, axis=1)
->>>>>>> 51eccdf1
         if "points" in layer.metadata:
             # TODO: Check if this can be removed
             self.model.points_coordinates = layer.metadata["points"].X
@@ -264,11 +260,8 @@
 
         self.model.spot_diameter = np.array([0.0, 10.0, 10.0])
         self.model.labels_key = layer.metadata["labels_key"] if isinstance(layer, Labels) else None
-<<<<<<< HEAD
-
-=======
         self.model.system_name = self.model.layer.name
->>>>>>> 51eccdf1
+        
         if "colormap" in layer.metadata:
             self.model.cmap = layer.metadata["colormap"]
         if hasattr(
