--- conflicted
+++ resolved
@@ -459,10 +459,7 @@
 
         if isinstance(layer := self.viewer.layers.selection.active, Shapes):
             layer.events.name.connect(self._change_region_on_name_change)
-<<<<<<< HEAD
-=======
             self._connect_layer_events(layer)
->>>>>>> 60d4187e
 
     def _connect_button_to_change_color(self, button: QPushButton) -> None:
         button.color_changed.connect(self._on_color_of_button_change)
@@ -530,13 +527,10 @@
             The napari event for a layer being inserted in the viewer layerlist.
         """
         layer = event.value
-<<<<<<< HEAD
-=======
         self._connect_layer_events(layer)
         self._set_editable_save_button()
 
     def _connect_layer_events(self, layer: Shapes) -> None:
->>>>>>> 60d4187e
         if layer and isinstance(layer, Shapes):
             layer.events.data.connect(self._update_annotations)
             layer.events.name.connect(self._change_region_on_name_change)
@@ -544,11 +538,6 @@
             self._current_region = layer.name
             layer.current_face_color = self._current_color
 
-<<<<<<< HEAD
-        self._set_editable_save_button()
-
-=======
->>>>>>> 60d4187e
     def _on_mouse_move(self, layer: Layer, event: Event) -> None:
         if layer == self.viewer.layers.selection.active:
             if (shape_index := layer.get_value(event.position)[0]) is not None:
@@ -593,11 +582,8 @@
                 layer.features = df
                 layer.metadata["annotation_region_key"] = self._current_region_key
                 layer.metadata["annotation_instance_key"] = self._current_instance_key
-<<<<<<< HEAD
-                # layer.feature_defaults = self._create_feature_default(layer)
-=======
                 layer.feature_defaults = self._create_feature_default(layer)
->>>>>>> 60d4187e
+
             elif (
                 len(color_cols := [col for col in layer.features.columns if "color" in col]) != 0
                 and len(layer.features) != 0
