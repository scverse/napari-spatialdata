--- conflicted
+++ resolved
@@ -328,16 +328,7 @@
                 self.var_widget.clear()
                 self.obsm_widget.clear()
                 self.color_by.clear()
-<<<<<<< HEAD
-                if (
-                    isinstance(layer, (Points, Shapes))
-                    and layer.metadata.get("sdata")
-                    and isinstance(layer.metadata["sdata"][layer.metadata["name"]], (DaskDataFrame, GeoDataFrame))
-                    and (cols_df := layer.metadata["_columns_df"]) is not None
-                ):
-=======
                 if isinstance(layer, (Points, Shapes)) and (cols_df := layer.metadata.get("_columns_df")) is not None:
->>>>>>> 71c2110b
                     self.dataframe_columns_widget.addItems(map(str, cols_df.columns))
                     self.model.system_name = layer.metadata.get("name", None)
             return
