--- conflicted
+++ resolved
@@ -5,7 +5,7 @@
 from magicgui import magicgui
 from napari.layers import Layer, Labels
 from napari.viewer import Viewer
-from qtpy.QtWidgets import QLabel, QWidget, QComboBox, QPushButton, QVBoxLayout
+from qtpy.QtWidgets import QLabel, QWidget, QComboBox, QPushButton, QBoxLayout, QVBoxLayout, QScrollBar, QScrollArea
 from napari_matplotlib.scatter import ScatterWidget
 import numpy as np
 import napari
@@ -70,118 +70,26 @@
             call_button=False,
         )
         self._layer_selection_widget()
-
+        
         self.setLayout(QVBoxLayout())
         self.layout().addWidget(self._layer_selection_widget.native)
-
-        #Matplotlib
+        
+        # Scrollbar
+        
+ 
+        # Matplotlib
        
         self.matplotlib_widget = MatplotlibWidget(self.viewer, self.model)
         self.layout().addWidget(self.matplotlib_widget)
-
-        # # Dropdown menu to select between obs, obsm, var for X axis
-        # x_selection_label = QLabel("Select type for X axis:")
-        # x_selection_label.setToolTip("Select between obs, obsm and var.")
-        # self.x_selection_widget = QComboBox()
-        # self.x_selection_widget.addItem("obsm", None)
-        # self.x_selection_widget.addItem("obs", None)
-        # self.x_selection_widget.addItem("var", None)
-
-        # self.layout().addWidget(x_selection_label)
-        # self.layout().addWidget(self.x_selection_widget)
-
-        # # X-axis
-        # x_label = QLabel("Select x-axis:")
-        # x_label.setToolTip("Select layer to visualise in x-axis.")
-
-        # self.x_widget = ScatterListWidget(self.viewer, self.model, attr="obsm")
-        # self.x_widget.setAttribute("obsm")
-
-        # self.x_component_widget = ComponentWidget(self.model, attr="obsm")
-        # self.x_component_widget.setToolTip("obsm")
-        # # self.x_component_widget.currentTextChanged.connect(self.x_widget.setComponent)
-        # self.x_widget.itemClicked.connect(self.x_component_widget._onClickChange)
-
-        # self.layout().addWidget(x_label)
-        # self.layout().addWidget(self.x_widget)
-        # self.layout().addWidget(self.x_component_widget)
-
-        # self.x_selection_widget.currentTextChanged.connect(self.x_widget.setAttribute)
-        # self.x_selection_widget.currentTextChanged.connect(self.x_component_widget.setAttribute)
-        # self.x_selection_widget.currentTextChanged.connect(self.x_component_widget.setToolTip)
-
-        # # Y selection
-        # y_selection_label = QLabel("Select type for Y axis:")
-        # y_selection_label.setToolTip("Select between obs, obsm and var.")
-
-        # self.y_selection_widget = QComboBox()
-        # self.y_selection_widget.addItem("obsm", None)
-        # self.y_selection_widget.addItem("obs", None)
-        # self.y_selection_widget.addItem("var", None)
-
-        # self.layout().addWidget(y_selection_label)
-        # self.layout().addWidget(self.y_selection_widget)
-
-        # # Y-axis
-        # y_label = QLabel("Select y-axis:")
-        # y_label.setToolTip("Select layer to visualise in y-axis.")
-        # self.y_widget = ScatterListWidget(self.viewer, self.model, attr="obsm")
-        # self.y_widget.setAttribute("obsm")
-
-        # self.y_component_widget = ComponentWidget(self.model, attr="obsm")
-        # self.y_component_widget.setToolTip("obsm")
-        # # self.y_component_widget.currentTextChanged.connect(self.y_widget.setComponent)
-        # self.y_widget.itemClicked.connect(self.y_component_widget._onClickChange)
-
-        # self.layout().addWidget(y_label)
-        # self.layout().addWidget(self.y_widget)
-        # self.layout().addWidget(self.y_component_widget)
-
-        # self.y_selection_widget.currentTextChanged.connect(self.y_widget.setAttribute)
-        # self.y_selection_widget.currentTextChanged.connect(self.y_component_widget.setAttribute)
-        # self.y_selection_widget.currentTextChanged.connect(self.y_component_widget.setToolTip)
-
-        # # Color
-        # color_selection_label = QLabel("Select type for color:")
-        # color_selection_label.setToolTip("Select between obs and var.")
-        # self.color_selection_widget = QComboBox()
-        # self.color_selection_widget.addItem("obs", None)
-        # self.color_selection_widget.addItem("var", None)
-
-        # self.layout().addWidget(color_selection_label)
-        # self.layout().addWidget(self.color_selection_widget)
-
-        # color_label = QLabel("Select color:")
-        # color_label.setToolTip("Select color to visualise the scatterplot.")
-        # self.color_widget = ScatterListWidget(self.viewer, self.model, attr="obsm")
-        # self.color_widget.setAttribute("obs")
-
-        # self.color_component_widget = ComponentWidget(self.model, attr="obs")
-        # self.color_component_widget.setToolTip("obs")
-        # # self.color_component_widget.currentTextChanged.connect(self.color_widget.setComponent)
-        # self.color_widget.itemClicked.connect(self.color_component_widget._onClickChange)
-
-        # self.layout().addWidget(color_label)
-        # self.layout().addWidget(self.color_widget)
-        # self.layout().addWidget(self.color_component_widget)
-
-        # self.color_selection_widget.currentTextChanged.connect(self.color_widget.setAttribute)
-        # self.color_selection_widget.currentTextChanged.connect(self.color_component_widget.setAttribute)
-        # self.color_selection_widget.currentTextChanged.connect(self.color_component_widget.setToolTip)
-
-        # ###
-
-        # label_image, feature_table_1, points_data, points_features = test_data()
-        # # self._viewer.add_labels(label_image, features=feature_table_1)
-        # # self._viewer.add_points(points_data, features=points_features)
-
-        # ###
-        # self._viewer.add_labels(label_image)
-        # self._viewer.add_points(points_data)
-
-<<<<<<< HEAD
-        # self.graph_widget = ScatterWidget(self._viewer)
-=======
+        
+        # Dropdown menu to select between obs, obsm, var for X axis
+        x_selection_label = QLabel("Select type for X axis:")
+        x_selection_label.setToolTip("Select between obs, obsm and var.")
+        self.x_selection_widget = QComboBox()
+        self.x_selection_widget.addItem("obsm", None)
+        self.x_selection_widget.addItem("obs", None)
+        self.x_selection_widget.addItem("var", None)
+
         self.layout().addWidget(x_selection_label)
         self.layout().addWidget(self.x_selection_widget)
 
@@ -264,30 +172,13 @@
         self.color_selection_widget.currentTextChanged.connect(self.color_component_widget.setAttribute)
         self.color_selection_widget.currentTextChanged.connect(self.color_component_widget.setToolTip)
 
-        ###
-
-        label_image, feature_table_1, points_data, points_features = test_data()
-        # self._viewer.add_labels(label_image, features=feature_table_1)
-        # self._viewer.add_points(points_data, features=points_features)
-
-        ###
-        self._viewer.add_labels(label_image)
-        self._viewer.add_points(points_data)
-
-        self.graph_widget = ScatterWidget(self._viewer)
->>>>>>> cf27a05f
-
         self.plot_button_widget = QPushButton("Plot")
-        self.plot_button_widget.clicked.connect(self.matplotlib_widget._onClickChange)
-        
-
-        # self.layout().addWidget(color_label)
-        # self.layout().addWidget(self.color_widget)
-
-        # self.layout().addWidget(self.graph_widget)
+        self.plot_button_widget.clicked.connect(lambda: self.matplotlib_widget._onClick(self.x_widget.getData(), self.x_widget.getText(), self.y_widget.getData(), self.y_widget.getText()))        
+
         self.layout().addWidget(self.plot_button_widget)
-
+    
         self.model.events.adata.connect(self._on_selection)
+    
 
     def _on_selection(self, event: Optional[Any] = None) -> None:
         self.x_widget.clear()
