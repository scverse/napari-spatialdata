from __future__ import annotations

from abc import abstractmethod
from collections import defaultdict
from functools import singledispatchmethod
from typing import TYPE_CHECKING, Any, Iterable, Sequence

import matplotlib.pyplot as plt
import napari
import numpy as np
import packaging.version
import pandas as pd
from anndata import AnnData
from loguru import logger
from napari.layers import Labels, Points, Shapes
from napari.utils import DirectLabelColormap
from napari.viewer import Viewer
from qtpy import QtCore, QtWidgets
from qtpy.QtCore import Qt, Signal
from scanpy.plotting._utils import _set_colors_for_categorical_obs
from sklearn.preprocessing import MinMaxScaler
from superqt import QRangeSlider
from vispy import scene
from vispy.color.colormap import Colormap, MatplotlibColormap
from vispy.scene.widgets import ColorBarWidget

from napari_spatialdata._model import DataModel
from napari_spatialdata.utils._utils import NDArrayA, _min_max_norm, get_napari_version

__all__ = [
    "AListWidget",
    "CBarWidget",
    "RangeSliderWidget",
    "ComponentWidget",
]

# label string: attribute name
# TODO(giovp): remove since layer controls private?
_WIDGETS_TO_HIDE = {
    "symbol:": "symbolComboBox",
    "point size:": "sizeSlider",
    "face color:": "faceColorEdit",
    "edge color:": "edgeColorEdit",
    "out of slice:": "outOfSliceCheckBox",
}


class ListWidget(QtWidgets.QListWidget):
    indexChanged = Signal(object)
    enterPressed = Signal(object)

    def __init__(self, viewer: napari.Viewer | None, unique: bool = True, multiselect: bool = True, **kwargs: Any):
        super().__init__(**kwargs)
        if multiselect:
            self.setSelectionMode(QtWidgets.QAbstractItemView.ExtendedSelection)
        else:
            self.setSelectionMode(QtWidgets.QAbstractItemView.SingleSelection)

        self._index: int | str = 0
        self._unique = unique
        self._viewer = viewer

        self.itemDoubleClicked.connect(lambda item: self._onAction((item.text(),)))
        self.enterPressed.connect(self._onAction)
        self.indexChanged.connect(self._onAction)

    @abstractmethod
    def setIndex(self, index: int | str) -> None:
        pass

    def getIndex(self) -> int | str:
        return self._index

    @abstractmethod
    def _onAction(self, items: Iterable[str]) -> None:
        pass

    def addItems(self, labels: str | Iterable[str] | None) -> None:
        if labels is None:
            return
        if isinstance(labels, str):
            labels = (labels,)
        labels = tuple(labels)

        if self._unique:
            labels = tuple(label for label in labels if self.findItems(label, QtCore.Qt.MatchExactly) is not None)

        if len(labels):
            super().addItems(labels)
            self.sortItems(QtCore.Qt.AscendingOrder)

    def keyPressEvent(self, event: QtCore.QEvent) -> None:
        if event.key() == QtCore.Qt.Key_Return:
            event.accept()
            self.enterPressed.emit(tuple(s.text() for s in self.selectedItems()))
        else:
            super().keyPressEvent(event)


class AListWidget(ListWidget):
    layerChanged = Signal()

    def __init__(self, viewer: Viewer | None, model: DataModel, attr: str, **kwargs: Any):
        if attr not in DataModel.VALID_ATTRIBUTES:
            raise ValueError(f"Invalid attribute `{attr}`. Valid options are `{sorted(DataModel.VALID_ATTRIBUTES)}`.")
        super().__init__(viewer, **kwargs)

        self._viewer = viewer
        self._model = model

        self._attr = attr

        self._getter = getattr(self.model, f"get_{attr}")
        self.layerChanged.connect(self._onChange)
        self._onChange()

    def _onChange(self) -> None:
        self.clear()
        if self._model.adata is not None:
            self.addItems(self.model.get_items(self._attr))

    def _onAction(self, items: Iterable[str]) -> None:
        for item in sorted(set(items)):
            vec, name = self._getter(item, index=self.getIndex())

            if self.model.layer is not None:
                properties = self._get_points_properties(vec, key=item, layer=self.model.layer)
                self.model.color_by = "" if self.model.system_name is None else item
                if isinstance(self.model.layer, (Points, Shapes)):
                    self.model.layer.text = None  # needed because of the text-feature order of updates
                    # self.model.layer.features = properties.get("features", None)
                    self.model.layer.face_color = properties["face_color"]
                    self.model.layer.text = properties["text"]
                elif isinstance(self.model.layer, Labels):
                    version = get_napari_version()
<<<<<<< HEAD
                    if version < packaging.version.parse("0.4.19"):
=======
                    if version < packaging.version.parse("0.4.20"):
>>>>>>> 29c456c4
                        self.model.layer.color = properties["color"]
                        self.model.layer.properties = properties.get("properties", None)
                    else:
                        ddict = defaultdict(lambda: np.zeros(4), properties["color"])
                        cmap = DirectLabelColormap(color_dict=ddict)
                        self.model.layer.colormap = cmap
                else:
                    raise ValueError("TODO")
                # TODO(michalk8): add contrasting fg/bg color once https://github.com/napari/napari/issues/2019 is done
                # TODO(giovp): make layer editable?
                # self.viewer.layers[layer_name].editable = False

    def setAdataLayer(self, layer: str | None) -> None:
        if layer in ("default", "None", "X"):
            layer = None
        if layer == self.getAdataLayer():
            return
        self.model.adata_layer = layer
        self.layerChanged.emit()

    def getAdataLayer(self) -> str | None:
        if TYPE_CHECKING:
            assert isinstance(self.model.adata_layer, str)
        return self.model.adata_layer

    def setIndex(self, index: int | str) -> None:
        if isinstance(index, str):
            if index == "":
                index = 0
            elif self._attr != "obsm":
                index = int(index, base=10)
            # for obsm, we convert index to int if needed (if not a DataFrame)
        if index == self._index:
            return

        self._index = index
        if self._attr == "obsm":
            self.indexChanged.emit(tuple(s.text() for s in self.selectedItems()))

    def getIndex(self) -> int | str:
        return self._index

    def _handle_already_present(self, layer_name: str) -> None:
        logger.debug(f"Layer `{layer_name}` is already loaded")
        self.viewer.layers.selection.select_only(self.viewer.layers[layer_name])

    @singledispatchmethod
    def _get_points_properties(self, vec: NDArrayA | pd.Series, **kwargs: Any) -> dict[str, Any]:
        raise NotImplementedError(type(vec))

    @_get_points_properties.register(pd.Series)
    def _(self, vec: pd.Series, **kwargs: Any) -> dict[str, Any]:
        layer = kwargs.pop("layer", None)
        layer_meta = self.model.layer.metadata if self.model.layer is not None else None
        element_indices = pd.Series(layer_meta["indices"], name="element_indices")
        if isinstance(layer, Labels):
            element_indices = element_indices[element_indices != 0]
        # When merging if the row is not present in the other table it will be nan so we can give it a default color
        colorer = AnnData(shape=(len(vec), 0), obs=pd.DataFrame(index=vec.index, data={"vec": vec}))
        _set_colors_for_categorical_obs(colorer, "vec", palette="tab20")
        colors = colorer.uns["vec_colors"]
        color_dict = dict(zip(vec.cat.categories, colors))
        color_dict.update({np.nan: "#808080ff"})

        if self.model.instance_key is not None and self.model.instance_key == vec.index.name:
            merge_df = pd.merge(
                element_indices, vec, left_on="element_indices", right_on=self.model.instance_key, how="left"
            )
        else:
            merge_df = pd.merge(element_indices, vec, left_on="element_indices", right_index=True, how="left")

        merge_df["color"] = merge_df[vec.name].map(color_dict)
        if layer is not None and isinstance(layer, Labels):
            index_color_mapping = dict(zip(merge_df["element_indices"], merge_df["color"]))
            index_color_mapping[0] = "#000000ff"
            return {
                "color": index_color_mapping,
                "properties": {"value": vec},
                "text": None,
            }

        return {
            "text": None,
            "face_color": merge_df["color"].to_list(),
        }

    @_get_points_properties.register(np.ndarray)
    def _(self, vec: NDArrayA, **kwargs: Any) -> dict[str, Any]:
        layer = kwargs.pop("layer", None)

        # Here kwargs['key'] is actually the column name.
        column_df = False
        if (
            (adata := self.model.adata) is not None
            and kwargs["key"] not in adata.obs.columns
            and kwargs["key"] not in adata.var.index
        ) or adata is None:
            merge_vec = layer.metadata["_columns_df"][kwargs["key"]]
            element_indices = merge_vec.index
            column_df = True
        else:
            instance_key_col = self.model.adata.obs[self.model.instance_key]
            vec = pd.Series(vec, name="vec", index=instance_key_col)
            layer_meta = self.model.layer.metadata if self.model.layer is not None else None
            element_indices = pd.Series(layer_meta["indices"], name="element_indices")
            if isinstance(layer, Labels):
                vec = vec.drop(index=0) if 0 in vec.index else vec  # type:ignore[attr-defined]
            # element_indices = element_indices[element_indices != 0]
            diff_element_table = set(element_indices).difference(set(vec.index))  # type:ignore[attr-defined]
            merge_vec = pd.merge(element_indices, vec, left_on="element_indices", right_index=True, how="left")[
                "vec"
            ].fillna(0, axis=0)

        cmap = plt.get_cmap(self.model.cmap)
        norm_vec = _min_max_norm(merge_vec)
        color_vec = cmap(norm_vec)

        if not column_df:
            element_indices_list = None
            for i in diff_element_table:
                if element_indices_list is None:
                    element_indices_list = element_indices.to_list()
                change_index = element_indices_list.index(i)
                color_vec[change_index] = np.array([0.5, 0.5, 0.5, 1.0])
            if isinstance(layer, Labels):
                color_vec[0] = np.array([0.0, 0.0, 0.0, 1.0])

        if layer is not None and isinstance(layer, Labels):
            return {
                "color": dict(zip(element_indices, color_vec)),
                "properties": {"value": vec},
                "text": None,
            }

        if layer is not None and isinstance(layer, Shapes):
            return {
                "text": None,
                "face_color": color_vec,
            }

        return {
            "text": None,
            "face_color": color_vec,
        }

    @property
    def viewer(self) -> napari.Viewer:
        """:mod:`napari` viewer."""
        return self._viewer

    @property
    def model(self) -> DataModel:
        """:mod:`napari` viewer."""
        return self._model


class ComponentWidget(QtWidgets.QComboBox):
    def __init__(self, model: DataModel, attr: str, max_visible: int = 4, **kwargs: Any):
        super().__init__(**kwargs)

        self._model = model
        self.view().setVerticalScrollBarPolicy(QtCore.Qt.ScrollBarAsNeeded)
        self.setMaxVisibleItems(max_visible)
        self.setStyleSheet("combobox-popup: 0;")
        self._attr = attr

    def addItems(self, texts: QtWidgets.QListWidgetItem | int | Iterable[str]) -> None:
        if isinstance(texts, QtWidgets.QListWidgetItem):
            try:
                key = texts.text()
                if isinstance(self._model.adata.obsm[key], pd.DataFrame):
                    texts = sorted(self._model.adata.obsm[key].select_dtypes(include=[np.number, "category"]).columns)
                elif hasattr(self._model.adata.obsm[key], "shape"):
                    texts = self._model.adata.obsm[key].shape[1]
                else:
                    texts = np.asarray(self._model.adata.obsm[key]).shape[1]
            except (KeyError, IndexError):
                texts = 0
        if isinstance(texts, int):
            texts = tuple(str(i) for i in range(texts))

        self.clear()
        super().addItems(tuple(texts))

    def setToolTip(self, click: str) -> None:
        if click == "obsm":
            super().setToolTip("Indices for current key in `adata.obsm`. Choose by clicking on item from obsm list.")
        elif click == "var":
            super().setToolTip("Keys in `adata.layers`.")
        else:
            super().setToolTip("")
        return

    def setAttribute(self, field: str | None) -> None:
        if field == self.attr:
            return
        self.attr = field
        self._onChange()

    def _onChange(self) -> None:
        if self.attr == "var":
            self.clear()
            super().addItems(self._getAllLayers())
        else:
            self.clear()

    def _onClickChange(self, clicked: QtWidgets.QListWidgetItem | int | Iterable[str]) -> None:
        if self.attr == "obsm":
            self.clear()
            self.addItems(clicked)

    def _getAllLayers(self) -> Sequence[str | None]:
        adata_layers = list(self._model.adata.layers.keys())
        if len(adata_layers):
            adata_layers.insert(0, "X")
            return adata_layers
        return ["X"]

    @property
    def attr(self) -> str | None:
        if TYPE_CHECKING:
            assert isinstance(self._attr, str)
        return self._attr

    @attr.setter
    def attr(self, field: str | None) -> None:
        if field not in ("var", "obs", "obsm"):
            raise ValueError(f"{field} is not a valid adata field.")
        self._attr = field


class CBarWidget(QtWidgets.QWidget):
    FORMAT = "{0:0.2f}"

    cmapChanged = Signal(str)
    climChanged = Signal((float, float))

    def __init__(
        self,
        model: DataModel,
        cmap: str = "viridis",
        label: str | None = None,
        width: int | None = 250,
        height: int | None = 50,
        **kwargs: Any,
    ):
        super().__init__(**kwargs)

        self._model = model

        self._clim = (0.0, 1.0)
        self._oclim = self._clim

        self._width = width
        self._height = height
        self._label = label

        self.__init_UI()

    def __init_UI(self) -> None:
        self.setFixedWidth(self._width)
        self.setFixedHeight(self._height)

        # use napari's BG color for dark mode
        self._canvas = scene.SceneCanvas(
            size=(self._width, self._height), bgcolor="#262930", parent=self, decorate=False, resizable=False, dpi=150
        )
        self._colorbar = ColorBarWidget(
            self._create_colormap(self.cmap),
            orientation="top",
            label=self._label,
            label_color="white",
            clim=self.getClim(),
            border_width=1.0,
            border_color="black",
            padding=(0.33, 0.167),
            axis_ratio=0.05,
        )

        self._canvas.central_widget.add_widget(self._colorbar)

        self.climChanged.connect(self.onClimChanged)
        self.cmapChanged.connect(self.onCmapChanged)

    def _create_colormap(self, cmap: str) -> Colormap:
        ominn, omaxx = self.getOclim()
        delta = omaxx - ominn + 1e-12

        minn, maxx = self.getClim()
        minn = (minn - ominn) / delta
        maxx = (maxx - ominn) / delta

        assert 0 <= minn <= 1, f"Expected `min` to be in `[0, 1]`, found `{minn}`"
        assert 0 <= maxx <= 1, f"Expected `maxx` to be in `[0, 1]`, found `{maxx}`"

        cm = MatplotlibColormap(cmap)

        return Colormap(cm[np.linspace(minn, maxx, len(cm.colors))], interpolation="linear")

    def getCmap(self) -> str:
        return self.cmap

    def onCmapChanged(self, value: str) -> None:
        # this does not trigger update for some reason...
        self._colorbar.cmap = self._create_colormap(value)
        self._colorbar._colorbar._update()

    def setClim(self, value: tuple[float, float]) -> None:
        if value == self._clim:
            return

        self._clim = value
        self.climChanged.emit(*value)

    def getClim(self) -> tuple[float, float]:
        return self._clim

    def getOclim(self) -> tuple[float, float]:
        return self._oclim

    def setOclim(self, value: tuple[float, float]) -> None:
        # original color limit used for 0-1 normalization
        self._oclim = value

    def onClimChanged(self, minn: float, maxx: float) -> None:
        # ticks are not working with vispy's colorbar
        self._colorbar.cmap = self._create_colormap(self.cmap)
        self._colorbar.clim = (self.FORMAT.format(minn), self.FORMAT.format(maxx))

    def getCanvas(self) -> scene.SceneCanvas:
        return self._canvas

    def getColorBar(self) -> ColorBarWidget:
        return self._colorbar

    def setLayout(self, layout: QtWidgets.QLayout) -> None:
        layout.addWidget(self.getCanvas().native)
        super().setLayout(layout)

    def update_color(self) -> None:
        # when changing selected layers that have the same limit
        # could also trigger it as self._colorbar.clim = self.getClim()
        # but the above option also updates geometry
        # cbarwidget->cbar->cbarvisual
        self._colorbar._colorbar._colorbar._update()

    @property
    def cmap(self) -> str:
        return self._model.cmap


class RangeSliderWidget(QRangeSlider):
    def __init__(self, viewer: Viewer, model: DataModel, colorbar: CBarWidget, **kwargs: Any):
        super().__init__(**kwargs)

        self._viewer = viewer
        self._model = model
        self._colorbar = colorbar
        self._cmap = plt.get_cmap(self._colorbar.cmap)
        self.setValue((0, 100))
        self.setSliderPosition((0, 100))
        self.setSingleStep(0.01)
        self.setOrientation(Qt.Horizontal)
        self.valueChanged.connect(self._onValueChange)

    def _onLayerChange(self) -> None:
        layer = self.viewer.layers.selection.active
        if layer is not None:
            self._onValueChange((0, 100))

    def _onValueChange(self, percentile: tuple[float, float]) -> None:
        layer = self.viewer.layers.selection.active
        # TODO(michalk8): use constants
        if "data" not in layer.metadata:
            return None  # noqa: RET501
        v = layer.metadata["data"]
        clipped = np.clip(v, *np.percentile(v, percentile))

        if isinstance(layer, Points):
            layer.metadata = {**layer.metadata, "perc": percentile}
            layer.face_color = "value"
            layer.properties = {"value": clipped}
            layer.refresh_colors()
        elif isinstance(layer, Labels):
            norm_vec = self._scale_vec(clipped)
            color_vec = self._cmap(norm_vec)
            layer.color = dict(zip(layer.color.keys(), color_vec))
            layer.properties = {"value": clipped}
            layer.refresh()

        self._colorbar.setOclim(layer.metadata["minmax"])
        self._colorbar.setClim((np.min(layer.properties["value"]), np.max(layer.properties["value"])))
        self._colorbar.update_color()

    def _scale_vec(self, vec: NDArrayA) -> NDArrayA:
        ominn, omaxx = self._colorbar.getOclim()
        delta = omaxx - ominn + 1e-12

        minn, maxx = self._colorbar.getClim()
        minn = (minn - ominn) / delta
        maxx = (maxx - ominn) / delta
        scaler = MinMaxScaler(feature_range=(minn, maxx))
        return scaler.fit_transform(vec.reshape(-1, 1))  # type: ignore[no-any-return]

    @property
    def viewer(self) -> napari.Viewer:
        """:mod:`napari` viewer."""
        return self._viewer

    @property
    def model(self) -> DataModel:
        """:mod:`napari` viewer."""
        return self._model<|MERGE_RESOLUTION|>--- conflicted
+++ resolved
@@ -133,11 +133,7 @@
                     self.model.layer.text = properties["text"]
                 elif isinstance(self.model.layer, Labels):
                     version = get_napari_version()
-<<<<<<< HEAD
-                    if version < packaging.version.parse("0.4.19"):
-=======
                     if version < packaging.version.parse("0.4.20"):
->>>>>>> 29c456c4
                         self.model.layer.color = properties["color"]
                         self.model.layer.properties = properties.get("properties", None)
                     else:
