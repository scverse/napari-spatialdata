--- conflicted
+++ resolved
@@ -516,30 +516,35 @@
         self.model = model
         self.axes = self.canvas.figure.subplots()
 
-<<<<<<< HEAD
-    def _onClick(self, x_data: NDArrayA, x_label: Optional[str], y_data: NDArrayA, y_label: Optional[str], color_data: NDArrayA, color_label: Optional[str]) -> None:
-        
-        logger.debug("X-axis Data: {}", x_data)
-        logger.debug("X-axis Label: {}", x_label)
-        logger.debug("Y-axis Data: {}", y_data)
-        logger.debug("Y-axis Label: {}", y_label)
-        logger.debug("Color Data: {}", color_data)
-        logger.debug("Color Label: {}", color_label)
-=======
-    def _onClick(self, x_data: NDArrayA, x_label: Optional[str], y_data: NDArrayA, y_label: Optional[str]) -> None:
-        if x_data is None or y_data is None:
-            logger.error("Please select the fields you want to plot.")
-            return
-        logger.info("X-axis Data: ", x_data)
-        logger.info("X-axis Label: ", x_label)
-        logger.info("Y-axis Data: ", y_data)
-        logger.info("Y-axis Label: ", y_label)
->>>>>>> 27cc9277
+    def _onClick(
+        self,
+        x_data: NDArrayA,
+        x_label: Optional[str],
+        y_data: NDArrayA,
+        y_label: Optional[str],
+        color_data: NDArrayA,
+        color_label: Optional[str],
+    ) -> None:
+
+        logger.debug("X-axis Data: {}", x_data)  # noqa: P103
+        logger.debug("X-axis Label: {}", x_label)  # noqa: P103
+        logger.debug("Y-axis Data: {}", y_data)  # noqa: P103
+        logger.debug("Y-axis Label: {}", y_label)  # noqa: P103
+        logger.debug("Color Data: {}", color_data)  # noqa: P103
+        logger.debug("Color Label: {}", color_label)  # noqa: P103
 
         self.clear()
         self.draw(x_data, x_label, y_data, y_label, color_data, color_label)
 
-    def draw(self, x_data: NDArrayA, x_label: Optional[str], y_data: NDArrayA, y_label: Optional[str], color_data: NDArrayA, color_label: Optional[str]) -> None:
+    def draw(
+        self,
+        x_data: NDArrayA,
+        x_label: Optional[str],
+        y_data: NDArrayA,
+        y_label: Optional[str],
+        color_data: NDArrayA,
+        color_label: Optional[str],
+    ) -> None:
 
         self.axes.scatter(x=x_data, y=y_data, c=color_data, alpha=0.5)
         self.axes.set_xlabel(x_label)
