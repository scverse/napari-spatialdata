from __future__ import annotations

import re
from typing import TYPE_CHECKING, Any

import numpy as np
from anndata import AnnData
from dask.dataframe.core import DataFrame as DaskDataFrame
from geopandas import GeoDataFrame
from loguru import logger
from napari import Viewer
from napari.layers import Image, Labels, Points, Shapes
from napari.utils.notifications import show_info
from qtpy.QtCore import QObject, Signal
from shapely import Polygon
<<<<<<< HEAD
from spatialdata._core.query.relational_query import _get_element_annotators
=======
from spatialdata._core.query.relational_query import (
    _get_element_annotators,
    _get_unique_label_values_as_index,
    _left_join_spatialelement_table,
)
>>>>>>> 4070a61e
from spatialdata.models import PointsModel, ShapesModel
from spatialdata.transformations import Affine, Identity
from spatialdata.transformations._utils import scale_radii

from napari_spatialdata._constants import config
from napari_spatialdata.utils._utils import (
    _adjust_channels_order,
<<<<<<< HEAD
=======
    _calc_default_radii,
    _get_ellipses_from_circles,
>>>>>>> 4070a61e
    _get_init_metadata_adata,
    _get_transform,
    _transform_coordinates,
    get_duplicate_element_names,
)
from napari_spatialdata.utils._viewer_utils import _get_polygons_properties

if TYPE_CHECKING:
    import numpy.typing as npt
    from dask.dataframe.core import DataFrame as DaskDataFrame
    from napari.layers import Layer
    from napari.utils.events import Event, EventedList
    from spatialdata import SpatialData


class SpatialDataViewer(QObject):
    layer_saved = Signal(object)

    def __init__(self, viewer: Viewer, sdata: EventedList) -> None:
        super().__init__()
        self.viewer = viewer
        self.sdata = sdata
        self._layer_event_caches: dict[str, list[dict[str, Any]]] = {}
        self.viewer.bind_key("Shift-L", self._inherit_metadata, overwrite=False)
        self.viewer.bind_key("Shift-E", self._save_to_sdata, overwrite=False)
        self.viewer.layers.events.inserted.connect(self._on_layer_insert)
        self._active_layer_table_names = None
        self.viewer.layers.events.removed.connect(self._on_layer_removed)

        # Used to check old layer name. This because event emitted does not contain this information.
        self.layer_names: set[str | None] = set()

    def _on_layer_insert(self, event: Event) -> None:
        layer = event.value
        if layer.metadata.get("sdata"):
            self.layer_names.add(layer.name)
            self._layer_event_caches[layer.name] = []
            layer.events.data.connect(self._update_cache_indices)
            layer.events.name.connect(self._validate_name)

    def _on_layer_removed(self, event: Event) -> None:
        layer = event.value
        if layer.metadata.get("name"):
            del self._layer_event_caches[layer.name]
            self.layer_names.remove(layer.name)

    def _validate_name(self, event: Event) -> None:
        _, element_names = get_duplicate_element_names(self.sdata)
        current_layer_names = [layer.name for layer in self.viewer.layers]
        old_layer_name = self.layer_names.difference(current_layer_names).pop()

        layer = event.source
        sdata = layer.metadata.get("sdata")

        pattern = r" \[\d+\]$"
        duplicate_pattern_found = re.search(pattern, layer.name)
        name_to_validate = re.sub(pattern, "", layer.name) if duplicate_pattern_found else layer.name

        # Ensures that the callback does not get called a second time when changing layer.name here.
        with layer.events.name.blocker(self._validate_name):
            if sdata:
                sdata_names = [element_name for _, element_name, _ in sdata._gen_elements()]
                if name_to_validate in sdata_names or duplicate_pattern_found:
                    layer.name = old_layer_name
                    show_info("New layer name causes name conflicts. Reverting to old layer name")
                elif name_to_validate in element_names:
                    sdata_index = self.sdata.index(sdata)
                    layer.name = name_to_validate + f"_{sdata_index}"
            elif duplicate_pattern_found or name_to_validate in element_names:
                layer.name = old_layer_name
                show_info("Layer name potentially causes naming conflicts with SpatialData elements. Reverting.")

        self.layer_names.remove(old_layer_name)
        self.layer_names.add(layer.name)

    def _update_cache_indices(self, event: Event) -> None:
        del event.value
        # This needs to be changed when we switch to napari 0.4.19
        if event.action == "remove" or (type(event.source) != Points and event.action == "change"):
            # We overwrite the indices so they correspond to indices in the dataframe
            napari_indices = sorted(event.data_indices, reverse=True)
            event.indices = tuple(event.source.metadata["indices"][i] for i in napari_indices)
            if event.action == "remove":
                for i in napari_indices:
                    del event.source.metadata["indices"][i]
        elif type(event.source) == Points and event.action == "change":
            logger.warning(
                "Moving events of Points in napari can't be cached due to a bug in napari 0.4.18. This will"
                "be available in napari 0.4.19"
            )
            return
        if event.action == "add":
            # we need to add based on the indices of the dataframe, which can be subsampled in case of points
            n_indices = event.source.metadata["_n_indices"]
            event.indices = tuple(n_indices + i for i in range(len(event.data_indices)))
            event.source.metadata["_n_indices"] = event.indices[-1] + 1
            event.source.metadata["indices"].extend(event.indices)

        layer_name = event.source.name
        self._layer_event_caches[layer_name].append(event)

    def _save_to_sdata(self, viewer: Viewer) -> None:
        layer_selection = list(viewer.layers.selection)
        self.save_to_sdata(layer_selection)

    def save_to_sdata(self, layers: list[Layer]) -> None:
        """
        Add the current napari layer to the SpatialData object.

        Notes
        -----
        Usage:

            - you can invoke this function by pressing Shift+E;
            - the selected layer (needs to be exactly one) will be saved;
            - if more than one SpatialData object is being shown with napari, before saving the layer you need to link
              it to a layer with a SpatialData object. This can be done by selecting both layers and pressing Shift+L.

        Limitations:

            - with the current implementation replacing existing or previously saved layers is not allowed.
        """
        # TODO: change the logic to match the new docstring

        selected_layers = self.viewer.layers.selection
        if len(selected_layers) != 1:
            raise ValueError("Only one layer can be saved at a time.")
        selected = list(selected_layers)[0]
        if "sdata" not in selected.metadata:
            sdatas = [(layer, layer.metadata["sdata"]) for layer in self.viewer.layers if "sdata" in layer.metadata]
            if len(sdatas) < 1:
                raise ValueError(
                    "No SpatialData layers found in the viewer. Layer cannot be linked to SpatialData object."
                )
            if len(sdatas) > 1 and not all(sdatas[0][1] is sdata[1] for sdata in sdatas[1:]):
                raise ValueError(
                    "Multiple different spatialdata object found in the viewer. Please link the layer to "
                    "one of them by selecting both the layer to save and the layer containing the SpatialData object "
                    "and then pressing Shift+L. Then select the layer to save and press Shift+E again."
                )
            # link the layer to the only sdata object
            self._inherit_metadata(self.viewer)
        assert selected.metadata["sdata"]

        # now we can save the layer since it is linked to a SpatialData object
        if not selected.metadata["name"]:
            sdata = selected.metadata["sdata"]
            coordinate_system = selected.metadata["_current_cs"]
            transformation = {coordinate_system: Identity()}
            swap_data: None | npt.ArrayLike
            if type(selected) == Points:
                if len(selected.data) == 0:
                    raise ValueError("Cannot export a points element with no points")
                transformed_data = np.array([selected.data_to_world(xy) for xy in selected.data])
                swap_data = np.fliplr(transformed_data)
                model = PointsModel.parse(swap_data, transformations=transformation)
                sdata.points[selected.name] = model
            if type(selected) == Shapes:
                if len(selected.data) == 0:
                    raise ValueError("Cannot export a shapes element with no shapes")
                polygons: list[Polygon] = [
                    Polygon(i) for i in _transform_coordinates(selected.data, f=lambda x: x[::-1])
                ]
                gdf = GeoDataFrame({"geometry": polygons})
                if "color" in selected.features.columns:
                    gdf["color"] = selected.features["color"]
                    gdf["class"] = selected.features["class"]
                model = ShapesModel.parse(gdf, transformations=transformation)
                sdata.shapes[selected.name] = model
                swap_data = None
            if type(selected) == Image or type(selected) == Labels:
                raise NotImplementedError

            self.layer_names.add(selected.name)
            self._layer_event_caches[selected.name] = []
            self._update_metadata(selected, model, swap_data)
            selected.events.data.connect(self._update_cache_indices)
            selected.events.name.connect(self._validate_name)
            self.layer_saved.emit(coordinate_system)
            show_info("Layer added to the SpatialData object")
        else:
            raise NotImplementedError("updating existing elements in-place will soon be supported")

    def _update_metadata(self, layer: Layer, model: DaskDataFrame, data: None | npt.ArrayLike = None) -> None:
        layer.metadata["name"] = layer.name
        layer.metadata["_n_indices"] = len(layer.data)
        layer.metadata["indices"] = list(i for i in range(len(layer.data)))  # noqa: C400
        if type(layer) == Points:
            layer.metadata["adata"] = AnnData(obs=model)

    def _get_layer_for_unique_sdata(self, viewer: Viewer) -> Layer:
        # If there is only one sdata object across all the layers, any layer containing the sdata object will be the
        # ref_layer. Otherwise, if multiple sdata object are available, the search will be restricted to the selected
        # layers. In all the other cases, i.e. multipe sdata objects in the selected layers, or zero sdata objects,
        # an exception will be raised.
        # check all layers
        sdatas = [(layer, layer.metadata["sdata"]) for layer in viewer.layers if "sdata" in layer.metadata]
        if len(sdatas) < 1:
            raise ValueError("No SpatialData layers found in the viewer. Layer cannot be linked to SpatialData object.")
        # If more than 1 sdata object, check whether all are the same. If not check layer selection
        if len(sdatas) > 1 and not all(sdatas[0][1] is sdata[1] for sdata in sdatas[1:]):
            # check only the selected layers
            layers = list(viewer.layers.selection)
            sdatas = [(layer, layer.metadata["sdata"]) for layer in layers if "sdata" in layer.metadata]
            if len(sdatas) > 1 and not all(sdatas[0][1] is sdata[1] for sdata in sdatas[1:]):
                raise ValueError("Multiple different spatialdata object found in selected layers. One is required.")
            if sdatas:
                ref_layer = sdatas[0][0]
            else:
                raise ValueError("Multiple SpatialData objects, but no layer with sdata in layer selection.")
        else:
            ref_layer = sdatas[0][0]
        return ref_layer

    def _inherit_metadata(self, viewer: Viewer, show_tooltip: bool = False) -> None:
        # This function calls inherit_metadata by setting a default value for ref_layer.
        layers = list(viewer.layers.selection)
        ref_layer = self._get_layer_for_unique_sdata(viewer)
        self.inherit_metadata(layers, ref_layer, show_tooltip=show_tooltip)

    def inherit_metadata(self, layers: list[Layer], ref_layer: Layer, show_tooltip: bool = True) -> None:
        """
        Inherit metadata from active layer.

        A new layer that is added will inherit from the layer that is active when its added, ensuring proper association
        with a spatialdata object and coordinate system.

        Parameters
        ----------
        layers: list[Layer]
            A list of napari layers. Layers already containing a `SpatialData` object in the metadata will be ignored;
            layers not containing it will inherit the metadata from the layer specified by the `ref_layer` argument.
        ref_layer: Layer
            The layer containing the `SpatialData` object in the metadata to which the layers will be linked
        """
        if not ref_layer.metadata.get("sdata"):
            raise ValueError(f"{ref_layer} does not contain a SpatialData object in the metadata. Can't link layers.")

        for layer in (
            layer
            for layer in layers
            if layer != ref_layer and isinstance(layer, (Labels, Points, Shapes)) and "sdata" not in layer.metadata
        ):
            layer.metadata["sdata"] = ref_layer.metadata["sdata"]
            layer.metadata["_current_cs"] = ref_layer.metadata["_current_cs"]
            layer.metadata["_active_in_cs"] = {ref_layer.metadata["_current_cs"]}
            layer.metadata["name"] = None
            layer.metadata["adata"] = None
            if isinstance(layer, (Shapes, Labels)):
                layer.metadata["region_key"] = None
                layer.metadata["instance_key"] = None
            if isinstance(layer, (Shapes, Points)):
                layer.metadata["_n_indices"] = None
                layer.metadata["indices"] = None

        show_info(f"Layer(s) inherited info from {ref_layer}")

<<<<<<< HEAD
    def _get_table_data(self, sdata: SpatialData, element_name: str) -> tuple[AnnData, str | None, list[str | None]]:
=======
    def _get_table_data(
        self, sdata: SpatialData, element_name: str
    ) -> tuple[AnnData | None, str | None, list[str | None]]:
>>>>>>> 4070a61e
        table_names = list(_get_element_annotators(sdata, element_name))
        table_name = table_names[0] if len(table_names) > 0 else None
        adata = _get_init_metadata_adata(sdata, table_name, element_name)
        return adata, table_name, table_names

    def add_sdata_image(self, sdata: SpatialData, key: str, selected_cs: str, multi: bool) -> None:
        original_name = key
        if multi:
            original_name = original_name[: original_name.rfind("_")]

        affine = _get_transform(sdata.images[original_name], selected_cs)
        rgb_image, rgb = _adjust_channels_order(element=sdata.images[original_name])

        # TODO: type check
        self.viewer.add_image(
            rgb_image,
            rgb=rgb,
            name=key,
            affine=affine,
            metadata={
                "sdata": sdata,
                "name": original_name,
                "_active_in_cs": {selected_cs},
                "_current_cs": selected_cs,
            },
        )

    def add_sdata_circles(self, sdata: SpatialData, key: str, selected_cs: str, multi: bool) -> None:
        original_name = key
        if multi:
            original_name = original_name[: original_name.rfind("_")]

        df = sdata.shapes[original_name]
        affine = _get_transform(sdata.shapes[original_name], selected_cs)

        xy = np.array([df.geometry.x, df.geometry.y]).T
        yx = np.fliplr(xy)
        radii = df.radius.to_numpy()
<<<<<<< HEAD

        adata, table_name, table_names = self._get_table_data(sdata, original_name)

        self.viewer.add_points(
            xy,
            name=key,
            affine=affine,
            size=radii * 2,
            edge_width=0.0,
            metadata={
                "sdata": sdata,
                "adata": adata,
                "region_key": sdata[table_name].uns["spatialdata_attrs"]["region_key"] if table_name else None,
                "instance_key": sdata[table_name].uns["spatialdata_attrs"]["instance_key"] if table_name else None,
                "table_names": table_names if table_name else None,
                "name": original_name,
                "_active_in_cs": {selected_cs},
                "_current_cs": selected_cs,
                "_n_indices": len(df),
                "indices": df.index.to_list(),
            },
        )
=======

        adata, table_name, table_names = self._get_table_data(sdata, original_name)
        metadata = {
            "sdata": sdata,
            "adata": adata,
            "region_key": sdata[table_name].uns["spatialdata_attrs"]["region_key"] if table_name else None,
            "instance_key": sdata[table_name].uns["spatialdata_attrs"]["instance_key"] if table_name else None,
            "table_names": table_names if table_name else None,
            "name": original_name,
            "_active_in_cs": {selected_cs},
            "_current_cs": selected_cs,
            "_n_indices": len(df),
            "indices": df.index.to_list(),
        }

        CIRCLES_AS_POINTS = True
        if CIRCLES_AS_POINTS:
            layer = self.viewer.add_points(
                yx,
                name=key,
                affine=affine,
                size=1,  # the sise doesn't matter here since it will be adjusted in _adjust_radii_of_points_layer
                edge_width=0.0,
                metadata=metadata,
            )
            assert affine is not None
            self._adjust_radii_of_points_layer(layer=layer, affine=affine)
        else:
            # useful code to have readily available to debug the correct radius of circles when represented as points
            ellipses = _get_ellipses_from_circles(yx=yx, radii=radii)
            self.viewer.add_shapes(
                ellipses,
                shape_type="ellipse",
                name=key,
                edge_color="white",
                face_color="white",
                edge_width=0.0,
                affine=affine,
                metadata=metadata,
            )
>>>>>>> 4070a61e

    def add_sdata_shapes(self, sdata: SpatialData, key: str, selected_cs: str, multi: bool) -> None:
        original_name = key
        if multi:
            original_name = original_name[: original_name.rfind("_")]

        df = sdata.shapes[original_name]
        affine = _get_transform(sdata.shapes[original_name], selected_cs)

        # when mulitpolygons are present, we select the largest ones
        if "MultiPolygon" in np.unique(df.geometry.type):
            logger.info("Multipolygons are present in the data. Only the largest polygon per cell is retained.")
            df = df.explode(index_parts=False)
            df["area"] = df.area
            df = df.sort_values(by="area", ascending=False)  # sort by area
            df = df[~df.index.duplicated(keep="first")]  # only keep the largest area
            df = df.sort_index()  # reset the index to the first order

        simplify = len(df) > config.POLYGON_THRESHOLD
        polygons, indices = _get_polygons_properties(df, simplify)

        # this will only work for polygons and not for multipolygons
        polygons = _transform_coordinates(polygons, f=lambda x: x[::-1])

        adata, table_name, table_names = self._get_table_data(sdata, original_name)

        self.viewer.add_shapes(
            polygons,
            name=key,
            affine=affine,
            shape_type="polygon",
            metadata={
                "sdata": sdata,
                "adata": adata,
                "region_key": sdata[table_name].uns["spatialdata_attrs"]["region_key"] if table_name else None,
                "instance_key": sdata[table_name].uns["spatialdata_attrs"]["instance_key"] if table_name else None,
                "table_names": table_names if table_name else None,
                "name": original_name,
                "_active_in_cs": {selected_cs},
                "_current_cs": selected_cs,
                "_n_indices": len(df),
                "indices": indices,
            },
        )

    def add_sdata_labels(self, sdata: SpatialData, key: str, selected_cs: str, multi: bool) -> None:
        original_name = key
        if multi:
            original_name = original_name[: original_name.rfind("_")]

        indices = _get_unique_label_values_as_index(sdata.labels[original_name])
        affine = _get_transform(sdata.labels[original_name], selected_cs)
        rgb_labels, _ = _adjust_channels_order(element=sdata.labels[original_name])

        adata, table_name, table_names = self._get_table_data(sdata, original_name)

        self.viewer.add_labels(
            rgb_labels,
            name=key,
            affine=affine,
            metadata={
                "sdata": sdata,
                "adata": adata,
                "region_key": sdata[table_name].uns["spatialdata_attrs"]["region_key"] if table_name else None,
                "instance_key": sdata[table_name].uns["spatialdata_attrs"]["instance_key"] if table_name else None,
                "table_names": table_names if table_name else None,
                "name": original_name,
                "_active_in_cs": {selected_cs},
                "_current_cs": selected_cs,
                "indices": indices,
            },
        )

    def add_sdata_points(self, sdata: SpatialData, key: str, selected_cs: str, multi: bool) -> None:
        original_name = key
        if multi:
            original_name = original_name[: original_name.rfind("_")]

        points = sdata.points[original_name].compute()
        affine = _get_transform(sdata.points[original_name], selected_cs)
        adata, table_name, table_names = self._get_table_data(sdata, original_name)

        if len(points) < config.POINT_THRESHOLD:
            subsample = None
        else:
            logger.info("Subsampling points because the number of points exceeds the currently supported 100 000.")
            gen = np.random.default_rng()
            subsample = np.sort(gen.choice(len(points), size=config.POINT_THRESHOLD, replace=False))  # same as indices

<<<<<<< HEAD
        # TODO consider subsampling adata and passing that on.
        adata, table_name, table_names = self._get_table_data(sdata, original_name)

        xy = points[["y", "x"]].values[subsample]
=======
        subsample_points = points.iloc[subsample] if subsample is not None else points
        if subsample is not None and table_name is not None:
            _, adata = _left_join_spatialelement_table(
                {"points": {original_name: subsample_points}}, sdata[table_name], match_rows="left"
            )
        xy = subsample_points[["y", "x"]].values
>>>>>>> 4070a61e
        np.fliplr(xy)
        radii_size = _calc_default_radii(self.viewer, sdata, selected_cs)
        layer = self.viewer.add_points(
            xy,
            name=key,
            size=radii_size * 2,
            affine=affine,
            edge_width=0.0,
            metadata={
                "sdata": sdata,
<<<<<<< HEAD
                "adata": AnnData(obs=points.iloc[subsample, :]),
=======
                "adata": adata,
>>>>>>> 4070a61e
                "name": original_name,
                "region_key": sdata[table_name].uns["spatialdata_attrs"]["region_key"] if table_name else None,
                "instance_key": sdata[table_name].uns["spatialdata_attrs"]["instance_key"] if table_name else None,
                "table_names": table_names if table_name else None,
                "_active_in_cs": {selected_cs},
                "_current_cs": selected_cs,
                "_n_indices": len(points),
                "indices": subsample_points.index.to_list(),
                "points_columns": subsample_excl_coords
                if (subsample_excl_coords := subsample_points.drop(["x", "y"], axis=1)).shape[1] != 0
                else None,
            },
        )
        assert affine is not None
        self._adjust_radii_of_points_layer(layer=layer, affine=affine)

    def _adjust_radii_of_points_layer(self, layer: Layer, affine: npt.ArrayLike) -> None:
        """When visualizing circles as points, we need to adjust the radii manually after an affine transformation."""
        assert isinstance(affine, np.ndarray)

        metadata = layer.metadata
        element = metadata["sdata"][metadata["name"]]
        # we don't adjust the radii of dask dataframes (points) since there was no radius to start with (we use an
        # heuristic to calculate the radius in _calc_default_radii())
        if isinstance(element, DaskDataFrame):
            return
        radii = element.radius.to_numpy()

        axes: tuple[str, ...]
        if affine.shape == (3, 3):
            axes = ("y", "x")
        elif affine.shape == (4, 4):
            axes = ("z", "y", "x")
        else:
            raise ValueError(f"Invalid affine shape: {affine.shape}")
        affine_transformation = Affine(affine, input_axes=axes, output_axes=axes)

        new_radii = scale_radii(radii=radii, affine=affine_transformation, axes=axes)

        # the points size is the diameter, in "data pixels" of the current coordinate system, so we need to scale by
        # scale factor of the affine transformation. This scale factor is an approximation when the affine
        # transformation is anisotropic.
        matrix = affine_transformation.to_affine_matrix(input_axes=axes, output_axes=axes)
        eigenvalues = np.linalg.eigvals(matrix[:-1, :-1])
        modules = np.absolute(eigenvalues)
        scale_factor = np.mean(modules)

        layer.size = 2 * new_radii / scale_factor

    def _affine_transform_layers(self, coordinate_system: str) -> None:
        for layer in self.viewer.layers:
            metadata = layer.metadata
            if metadata.get("sdata"):
                sdata = metadata["sdata"]
                element_name = metadata["name"]
                element_data = sdata[element_name]
                affine = _get_transform(element_data, coordinate_system)
                if affine is not None:
                    layer.affine = affine
                    if layer._type_string == "points":
                        self._adjust_radii_of_points_layer(layer, affine)<|MERGE_RESOLUTION|>--- conflicted
+++ resolved
@@ -13,15 +13,12 @@
 from napari.utils.notifications import show_info
 from qtpy.QtCore import QObject, Signal
 from shapely import Polygon
-<<<<<<< HEAD
-from spatialdata._core.query.relational_query import _get_element_annotators
-=======
+
 from spatialdata._core.query.relational_query import (
     _get_element_annotators,
     _get_unique_label_values_as_index,
     _left_join_spatialelement_table,
 )
->>>>>>> 4070a61e
 from spatialdata.models import PointsModel, ShapesModel
 from spatialdata.transformations import Affine, Identity
 from spatialdata.transformations._utils import scale_radii
@@ -29,11 +26,8 @@
 from napari_spatialdata._constants import config
 from napari_spatialdata.utils._utils import (
     _adjust_channels_order,
-<<<<<<< HEAD
-=======
     _calc_default_radii,
     _get_ellipses_from_circles,
->>>>>>> 4070a61e
     _get_init_metadata_adata,
     _get_transform,
     _transform_coordinates,
@@ -291,13 +285,9 @@
 
         show_info(f"Layer(s) inherited info from {ref_layer}")
 
-<<<<<<< HEAD
-    def _get_table_data(self, sdata: SpatialData, element_name: str) -> tuple[AnnData, str | None, list[str | None]]:
-=======
     def _get_table_data(
         self, sdata: SpatialData, element_name: str
     ) -> tuple[AnnData | None, str | None, list[str | None]]:
->>>>>>> 4070a61e
         table_names = list(_get_element_annotators(sdata, element_name))
         table_name = table_names[0] if len(table_names) > 0 else None
         adata = _get_init_metadata_adata(sdata, table_name, element_name)
@@ -336,30 +326,6 @@
         xy = np.array([df.geometry.x, df.geometry.y]).T
         yx = np.fliplr(xy)
         radii = df.radius.to_numpy()
-<<<<<<< HEAD
-
-        adata, table_name, table_names = self._get_table_data(sdata, original_name)
-
-        self.viewer.add_points(
-            xy,
-            name=key,
-            affine=affine,
-            size=radii * 2,
-            edge_width=0.0,
-            metadata={
-                "sdata": sdata,
-                "adata": adata,
-                "region_key": sdata[table_name].uns["spatialdata_attrs"]["region_key"] if table_name else None,
-                "instance_key": sdata[table_name].uns["spatialdata_attrs"]["instance_key"] if table_name else None,
-                "table_names": table_names if table_name else None,
-                "name": original_name,
-                "_active_in_cs": {selected_cs},
-                "_current_cs": selected_cs,
-                "_n_indices": len(df),
-                "indices": df.index.to_list(),
-            },
-        )
-=======
 
         adata, table_name, table_names = self._get_table_data(sdata, original_name)
         metadata = {
@@ -400,7 +366,6 @@
                 affine=affine,
                 metadata=metadata,
             )
->>>>>>> 4070a61e
 
     def add_sdata_shapes(self, sdata: SpatialData, key: str, selected_cs: str, multi: bool) -> None:
         original_name = key
@@ -490,19 +455,12 @@
             gen = np.random.default_rng()
             subsample = np.sort(gen.choice(len(points), size=config.POINT_THRESHOLD, replace=False))  # same as indices
 
-<<<<<<< HEAD
-        # TODO consider subsampling adata and passing that on.
-        adata, table_name, table_names = self._get_table_data(sdata, original_name)
-
-        xy = points[["y", "x"]].values[subsample]
-=======
         subsample_points = points.iloc[subsample] if subsample is not None else points
         if subsample is not None and table_name is not None:
             _, adata = _left_join_spatialelement_table(
                 {"points": {original_name: subsample_points}}, sdata[table_name], match_rows="left"
             )
         xy = subsample_points[["y", "x"]].values
->>>>>>> 4070a61e
         np.fliplr(xy)
         radii_size = _calc_default_radii(self.viewer, sdata, selected_cs)
         layer = self.viewer.add_points(
@@ -513,11 +471,7 @@
             edge_width=0.0,
             metadata={
                 "sdata": sdata,
-<<<<<<< HEAD
-                "adata": AnnData(obs=points.iloc[subsample, :]),
-=======
                 "adata": adata,
->>>>>>> 4070a61e
                 "name": original_name,
                 "region_key": sdata[table_name].uns["spatialdata_attrs"]["region_key"] if table_name else None,
                 "instance_key": sdata[table_name].uns["spatialdata_attrs"]["instance_key"] if table_name else None,
