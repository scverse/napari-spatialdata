--- conflicted
+++ resolved
@@ -71,12 +71,8 @@
         self.fc[self.ind, -1] = 1
         self.collection.set_facecolors(self.fc)
         self.canvas.draw_idle()
-<<<<<<< HEAD
         self.selected_coordinates = self.xys[self.ind].data
     
-=======
-
->>>>>>> 5206bbba
         # TODO: (1) store indicies to anndata (2) color selected points separately
 
         logger.debug(self.selected_coordinates)
