--- conflicted
+++ resolved
@@ -1,12 +1,8 @@
 from __future__ import annotations
 
-<<<<<<< HEAD
+from collections.abc import Iterable
 from pathlib import Path
-from typing import TYPE_CHECKING, Any, Iterable
-=======
-from collections.abc import Iterable
 from typing import TYPE_CHECKING, Any
->>>>>>> 65d27a7e
 
 import numpy as np
 import pandas as pd
