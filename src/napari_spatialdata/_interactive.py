--- conflicted
+++ resolved
@@ -40,8 +40,6 @@
     -------
     None
     """
-
-<<<<<<< HEAD
     def get_random_subset_of_columns(self, coordinate_system_name: str) -> pd.Dataframe:
         annotation_element = self._sdata.table.uns[TableModel.ATTRS_KEY][TableModel.REGION_KEY]
         annotation_key = self._sdata.table.uns[TableModel.ATTRS_KEY][TableModel.REGION_KEY_KEY]
@@ -63,8 +61,7 @@
 
         return None
 
-    def add_element(self, coordinate_system_name: str, element: str) -> None:
-=======
+
     def add_element(self, element: str, element_coordinate_system: str, view_element_system: bool = False) -> None:
         """
         Add an element of a spatial data object being visualized with interactive to the viewer.
@@ -79,7 +76,6 @@
             Whether to switch to element_coordinate_system or to switch back to current active coordinate system
             after adding an element as layer.
         """
->>>>>>> 39768254
         duplicate_element_names, _ = get_duplicate_element_names(self._sdata)
         elements, name_to_add = get_elements_meta_mapping(
             self._sdata, element_coordinate_system, duplicate_element_names, element
@@ -159,11 +155,6 @@
         """Run the napari application."""
         napari.run()
 
-<<<<<<< HEAD
+
     def screenshot(self, canvas_only: bool) -> NDArrayA | Any:
         return self._viewer.screenshot(canvas_only=canvas_only)
-=======
-    def screenshot(self) -> NDArrayA | Any:
-        """Take a screenshot of the viewer in its current state."""
-        return self._viewer.screenshot(canvas_only=False)
->>>>>>> 39768254
