--- conflicted
+++ resolved
@@ -1,210 +1,12 @@
-<<<<<<< HEAD
-from typing import Any, Union
-=======
 from __future__ import annotations
 
-from typing import Any, Iterable
->>>>>>> 306e9a23
+from typing import Any
 
 import napari
 from spatialdata import SpatialData
 
-<<<<<<< HEAD
 from napari_spatialdata._sdata_widgets import SdataWidget
 from napari_spatialdata._utils import NDArrayA
-
-
-class Interactive:
-    def __init__(
-        self, sdata: SpatialData, images: bool = False, labels: bool = False, shapes: bool = False, points: bool = False
-    ):
-=======
-from napari_spatialdata._utils import NDArrayA, _get_transform, _swap_coordinates
-
-
-class ElementWidget(QListWidget):
-    def __init__(self, sdata: SpatialData):
-        super().__init__()
-        self._sdata = sdata
-
-    def _onClickChange(self, selected_coordinate_system: QListWidgetItem | int | Iterable[str]) -> None:
-        self.clear()
-
-        elements = {}
-        for element_type, element_name, _ in self._sdata.filter_by_coordinate_system(
-            selected_coordinate_system
-        )._gen_elements():
-            elements[element_name] = element_type
-
-        self.addItems(elements.keys())
-        self._elements = elements
-
-
-class CoordinateSystemWidget(QListWidget):
-    def __init__(self, sdata: SpatialData):
-        super().__init__()
-
-        self._sdata = sdata
-
-        self.addItems(self._sdata.coordinate_systems)
-
-    def _select_coord_sys(self, selected_coordinate_system: QListWidgetItem | int | Iterable[str]) -> None:
-        self._system = str(selected_coordinate_system)
-
-
-class SdataWidget(QWidget):
-    def __init__(self, viewer: Viewer, sdata: SpatialData):
-        super().__init__()
-        self._sdata = sdata
-        self._viewer = viewer
-
-        self.setLayout(QVBoxLayout())
-
-        self.coordinate_system_widget = CoordinateSystemWidget(self._sdata)
-        self.elements_widget = ElementWidget(self._sdata)
-
-        self.layout().addWidget(QLabel("Coordinate System:"))
-        self.layout().addWidget(self.coordinate_system_widget)
-        self.layout().addWidget(QLabel("Elements:"))
-        self.layout().addWidget(self.elements_widget)
-
-        self.elements_widget.itemDoubleClicked.connect(lambda item: self._onClick(item.text()))
-        self.coordinate_system_widget.itemClicked.connect(lambda item: self.elements_widget._onClickChange(item.text()))
-        self.coordinate_system_widget.itemClicked.connect(
-            lambda item: self.coordinate_system_widget._select_coord_sys(item.text())
-        )
-
-    def _onClick(self, text: str) -> None:
-        if self.elements_widget._elements[text] == "labels":
-            self._add_label(text)
-        elif self.elements_widget._elements[text] == "images":
-            self._add_image(text)
-        elif self.elements_widget._elements[text] == "points":
-            self._add_points(text)
-        elif self.elements_widget._elements[text] == "shapes":
-            self._add_shapes(text)
-
-    def _add_circles(self, key: str) -> None:
-        circles = []
-        df = self._sdata.shapes[key]
-        affine = _get_transform(self._sdata.shapes[key], self.coordinate_system_widget._system)
-
-        for i in range(0, len(df)):
-            circles.append([df.geometry[i].coords[0], [df.radius[i], df.radius[i]]])
-
-        circles = _swap_coordinates(circles)
-
-        self._viewer.add_shapes(
-            circles,
-            name=key,
-            affine=affine,
-            shape_type="ellipse",
-            metadata={
-                "adata": self._sdata.table[
-                    self._sdata.table.obs[self._sdata.table.uns["spatialdata_attrs"]["region_key"]] == key
-                ],
-                "shapes_key": self._sdata.table.uns["spatialdata_attrs"]["region_key"],
-                "shapes_type": "circles",
-            },
-        )
-
-    def _add_polygons(self, key: str) -> None:
-        polygons = []
-        df = self._sdata.shapes[key]
-        affine = _get_transform(self._sdata.shapes[key], self.coordinate_system_widget._system)
-
-        # when mulitpolygons are present, we select the largest ones
-        if "MultiPolygon" in np.unique(df.geometry.type):
-            logger.info("Multipolygons are present in the data. Only the largest polygon per cell is retained.")
-            df = df.explode(index_parts=False)
-            df["area"] = df.area
-            df = df.sort_values(by="area", ascending=False)  # sort by area
-            df = df[~df.index.duplicated(keep="first")]  # only keep the largest area
-            df = df.sort_index()  # reset the index to the first order
-        if len(df) < 100:
-            for i in range(0, len(df)):
-                polygons.append(list(df.geometry.iloc[i].exterior.coords))
-        else:
-            for i in range(
-                0, len(df)
-            ):  # This can be removed once napari is sped up in the plotting. It changes the shapes only very slightly
-                polygons.append(list(df.geometry.iloc[i].exterior.simplify(tolerance=2).coords))
-        # this will only work for polygons and not for multipolygons
-        polygons = _swap_coordinates(polygons)
-
-        self._viewer.add_shapes(
-            polygons,
-            name=key,
-            affine=affine,
-            shape_type="polygon",
-            metadata={
-                "adata": self._sdata.table[
-                    self._sdata.table.obs[self._sdata.table.uns["spatialdata_attrs"]["region_key"]] == key
-                ],
-                "shapes_key": self._sdata.table.uns["spatialdata_attrs"]["region_key"],
-                "shapes_type": "polygons",
-            },
-        )
-
-    def _add_shapes(self, key: str) -> None:
-        if type(self._sdata.shapes[key].iloc[0][0]) == shapely.geometry.point.Point:
-            self._add_circles(key)
-        elif (type(self._sdata.shapes[key].iloc[0][0]) == shapely.geometry.polygon.Polygon) or (
-            type(self._sdata.shapes[key].iloc[0][0]) == shapely.geometry.multipolygon.MultiPolygon
-        ):
-            self._add_polygons(key)
-        else:
-            raise TypeError(
-                "Incorrect data type passed for shapes (should be Shapely Point or Polygon or MultiPolygon)."
-            )
-
-    def _add_label(self, key: str) -> None:
-        affine = _get_transform(self._sdata.labels[key], self.coordinate_system_widget._system)
-
-        self._viewer.add_labels(
-            self._sdata.labels[key],
-            name=key,
-            affine=affine,
-            metadata={
-                "adata": self._sdata.table[
-                    self._sdata.table.obs[self._sdata.table.uns["spatialdata_attrs"]["region_key"]] == key
-                ],
-                "labels_key": self._sdata.table.uns["spatialdata_attrs"]["instance_key"],
-            },
-        )
-
-    def _add_image(self, key: str) -> None:
-        img = self._sdata.images[key]
-        affine = _get_transform(self._sdata.images[key], self.coordinate_system_widget._system)
-
-        if isinstance(img, MultiscaleSpatialImage):
-            img = img["scale0"][key]
-        # TODO: type check
-        self._viewer.add_image(
-            img,
-            name=key,
-            affine=affine,
-        )
-
-    def _add_points(self, key: str) -> None:
-        points = self._sdata.points[key].compute()
-        affine = _get_transform(self._sdata.points[key], self.coordinate_system_widget._system)
-        if len(points) < 100000:
-            subsample = np.arange(len(points))
-        else:
-            logger.info("Subsampling points because the number of points exceeds the currently supported 100 000.")
-            gen = np.random.default_rng()
-            subsample = gen.choice(len(points), size=100000, replace=False)
-
-        self._viewer.add_points(
-            points[["y", "x"]].values[subsample],
-            name=key,
-            size=20,
-            affine=affine,
-            metadata={
-                "adata": AnnData(obs=points.loc[subsample, :], obsm={"spatial": points[["x", "y"]].values[subsample]}),
-            },
-        )
 
 
 class Interactive:
@@ -222,10 +24,9 @@
     """
 
     def __init__(self, sdata: SpatialData):
->>>>>>> 306e9a23
         self._viewer = napari.Viewer()
         self._sdata = sdata
-        self._sdata_widget = SdataWidget(self._viewer, sdata, images, labels, shapes, points)
+        self._sdata_widget = SdataWidget(self._viewer, sdata)
         self._list_widget = self._viewer.window.add_dock_widget(
             self._sdata_widget, name="SpatialData", area="left", menu=self._viewer.window.window_menu
         )
