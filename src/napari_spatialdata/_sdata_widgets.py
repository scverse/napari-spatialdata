from __future__ import annotations

from typing import TYPE_CHECKING, Iterable

import shapely
from napari.utils.events import EventedList
from qtpy.QtWidgets import QLabel, QListWidget, QListWidgetItem, QVBoxLayout, QWidget
from spatialdata import SpatialData

from napari_spatialdata._viewer import SpatialDataViewer
from napari_spatialdata.utils._utils import _get_sdata_key, get_duplicate_element_names

if TYPE_CHECKING:
    from napari import Viewer
    from napari.utils.events.event import Event


class ElementWidget(QListWidget):
    def __init__(self, sdata: EventedList):
        super().__init__()
        self._sdata = sdata

    def _onClickChange(self, selected_coordinate_system: QListWidgetItem | int | Iterable[str]) -> None:
        self.clear()

        elements = {}
        duplicate_element_names, _ = get_duplicate_element_names(self._sdata)

        for index, sdata in enumerate(self._sdata):
            for element_type, element_name, _ in sdata.filter_by_coordinate_system(
                selected_coordinate_system
            )._gen_elements():
                elements_metadata = {
                    "element_type": element_type,
                    "sdata_index": index,
                    "original_name": element_name,
                }
                name = element_name if element_name not in duplicate_element_names else element_name + f"_{index}"
                elements[name] = elements_metadata

        self.addItems(elements.keys())
        self._elements = elements


class CoordinateSystemWidget(QListWidget):
    def __init__(self, sdata: EventedList):
        super().__init__()

        self._sdata = sdata

        coordinate_systems = {cs for sdata in self._sdata for cs in sdata.coordinate_systems}
        self.addItems(coordinate_systems)

    def _select_coord_sys(self, selected_coordinate_system: QListWidgetItem | int | Iterable[str]) -> None:
        self._system = str(selected_coordinate_system)


class SdataWidget(QWidget):
    def __init__(self, viewer: Viewer, sdata: EventedList):
        super().__init__()
        self._sdata = sdata
        self.viewer_model = SpatialDataViewer(viewer, self._sdata)

        self.setLayout(QVBoxLayout())

        self.coordinate_system_widget = CoordinateSystemWidget(self._sdata)
        self.elements_widget = ElementWidget(self._sdata)

        self.layout().addWidget(QLabel("Coordinate System:"))
        self.layout().addWidget(self.coordinate_system_widget)
        self.layout().addWidget(QLabel("Elements:"))
        self.layout().addWidget(self.elements_widget)
        self.elements_widget.itemDoubleClicked.connect(lambda item: self._onClick(item.text()))
        self.coordinate_system_widget.itemClicked.connect(lambda item: self.elements_widget._onClickChange(item.text()))
        self.coordinate_system_widget.itemClicked.connect(
            lambda item: self.coordinate_system_widget._select_coord_sys(item.text())
        )
        self.coordinate_system_widget.itemClicked.connect(self._update_layers_visibility)
        self.coordinate_system_widget.itemClicked.connect(
            lambda item: self.viewer_model._affine_transform_layers(item.text())
        )
        self.viewer_model.viewer.layers.events.inserted.connect(self._on_insert_layer)

    def _on_insert_layer(self, event: Event) -> None:
        layer = event.value
        layer.events.visible.connect(self._update_visible_in_coordinate_system)

    def _onClick(self, text: str) -> None:
        if self.elements_widget._elements[text]["element_type"] == "labels":
            self._add_label(text)
        elif self.elements_widget._elements[text]["element_type"] == "images":
            self._add_image(text)
        elif self.elements_widget._elements[text]["element_type"] == "points":
            self._add_points(text)
        elif self.elements_widget._elements[text]["element_type"] == "shapes":
            self._add_shapes(text)

    def _update_visible_in_coordinate_system(self, event: Event) -> None:
        """Toggle active in the coordinate system metadata when changing visibility of layer."""
        metadata = event.source.metadata
        layer_active = metadata.get("_active_in_cs")
        selected_coordinate_system = self.coordinate_system_widget._system

        elements = self.elements_widget._elements
        element_name = metadata.get("name")
        if element_name and element_name in elements:
            if selected_coordinate_system not in layer_active:
                layer_active.add(selected_coordinate_system)
            else:
                layer_active.remove(selected_coordinate_system)

    def _update_layers_visibility(self) -> None:
        """Toggle layer visibility dependent on presence in currently selected coordinate system."""
        elements = self.elements_widget._elements
        coordinate_system = self.coordinate_system_widget._system
        # No layer selected on first time coordinate system selection
        if self.viewer_model.viewer.layers:
            for layer in self.viewer_model.viewer.layers:
<<<<<<< HEAD
                if "sdata" in layer.metadata:
                    if layer.name not in elements:
=======
                element_name = layer.metadata.get("name")
                if element_name:
                    if element_name not in elements:
>>>>>>> cd14f9c7
                        layer.visible = False
                    elif layer.metadata["_active_in_cs"]:
                        layer.visible = True
                        # Prevent _update_visible_in_coordinate_system of invalid removal of coordinate system
                        layer.metadata["_active_in_cs"].add(coordinate_system)
                        layer.metadata["_current_cs"] = coordinate_system

<<<<<<< HEAD
    def _add_circles(self, sdata: SpatialData, key: str, multi: bool) -> None:
=======
    def _add_circles(self, key: str) -> None:
>>>>>>> cd14f9c7
        selected_cs = self.coordinate_system_widget._system
        self.viewer_model.add_sdata_circles(sdata, selected_cs, key, multi)

    def _add_polygons(self, sdata: SpatialData, key: str, multi: bool) -> None:
        selected_cs = self.coordinate_system_widget._system
        self.viewer_model.add_sdata_shapes(sdata, selected_cs, key, multi)

    def _add_shapes(self, key: str) -> None:
        sdata, multi = _get_sdata_key(self._sdata, self.elements_widget._elements, key)

        original_name = key
        if multi:
            original_name = original_name[: original_name.rfind("_")]

        if type(sdata.shapes[original_name].iloc[0][0]) == shapely.geometry.point.Point:
            self._add_circles(sdata, key, multi)
        elif (type(sdata.shapes[original_name].iloc[0][0]) == shapely.geometry.polygon.Polygon) or (
            type(sdata.shapes[original_name].iloc[0][0]) == shapely.geometry.multipolygon.MultiPolygon
        ):
            self._add_polygons(sdata, key, multi)
        else:
            raise TypeError(
                "Incorrect data type passed for shapes (should be Shapely Point or Polygon or MultiPolygon)."
            )

    def _add_label(self, key: str) -> None:
        selected_cs = self.coordinate_system_widget._system
        sdata, multi = _get_sdata_key(self._sdata, self.elements_widget._elements, key)
        self.viewer_model.add_sdata_labels(sdata, selected_cs, key, multi)

    def _add_image(self, key: str) -> None:
        selected_cs = self.coordinate_system_widget._system
        sdata, multi = _get_sdata_key(self._sdata, self.elements_widget._elements, key)
        self.viewer_model.add_sdata_image(sdata, selected_cs, key, multi)

    def _add_points(self, key: str) -> None:
        selected_cs = self.coordinate_system_widget._system
        sdata, multi = _get_sdata_key(self._sdata, self.elements_widget._elements, key)
        self.viewer_model.add_sdata_points(sdata, selected_cs, key, multi)<|MERGE_RESOLUTION|>--- conflicted
+++ resolved
@@ -116,14 +116,9 @@
         # No layer selected on first time coordinate system selection
         if self.viewer_model.viewer.layers:
             for layer in self.viewer_model.viewer.layers:
-<<<<<<< HEAD
-                if "sdata" in layer.metadata:
-                    if layer.name not in elements:
-=======
                 element_name = layer.metadata.get("name")
                 if element_name:
                     if element_name not in elements:
->>>>>>> cd14f9c7
                         layer.visible = False
                     elif layer.metadata["_active_in_cs"]:
                         layer.visible = True
@@ -131,11 +126,7 @@
                         layer.metadata["_active_in_cs"].add(coordinate_system)
                         layer.metadata["_current_cs"] = coordinate_system
 
-<<<<<<< HEAD
     def _add_circles(self, sdata: SpatialData, key: str, multi: bool) -> None:
-=======
-    def _add_circles(self, key: str) -> None:
->>>>>>> cd14f9c7
         selected_cs = self.coordinate_system_widget._system
         self.viewer_model.add_sdata_circles(sdata, selected_cs, key, multi)
 
