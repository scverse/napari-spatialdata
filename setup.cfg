--- conflicted
+++ resolved
@@ -98,12 +98,9 @@
     spatialdata>=0.1.0-pre0
 
 all =
-<<<<<<< HEAD
-    PyQt5
+    napari[pyqt5]
     pyqtgraph
-=======
-    napari[pyqt5]
->>>>>>> c9f9c3cf
+
 
 [options.packages.find]
 where = src
